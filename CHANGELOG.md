# Changelog

All notable changes to this project will be documented in this file.

The format is based on [Keep a Changelog](https://keepachangelog.com/en/1.0.0/).

This project adheres to [Semantic Versioning](https://semver.org/spec/v2.0.0.html).

## [Unreleased]

### Added

- The `Severitier` and `SeverityVar` types are added to `go.opentelemetry.io/contrib/processors/minsev` allowing dynamic configuration of the severity used by the `LogProcessor`. (#6116)
- Move examples from `go.opentelemetry.io/otel` to this repository under `examples` directory. (#6158)
- Support yaml/json struct tags for generated code in `go.opentelemetry.io/contrib/config`. (#5433)
- Add support for parsing YAML configuration via `ParseYAML` in `go.opentelemetry.io/contrib/config`. (#5433)

### Changed

- The function signature of `NewLogProcessor` in `go.opentelemetry.io/contrib/processors/minsev` has changed to accept the added `Severitier` interface instead of a `log.Severity`. (#6116)
- `NewSDK` in `go.opentelemetry.io/contrib/config` now returns a no-op SDK if `disabled` is set to `true`. (#6185)

### Fixed

- Possible nil dereference panic in `go.opentelemetry.io/contrib/instrumentation/net/http/httptrace/otelhttptrace`. (#5965)
<<<<<<< HEAD
- Use Gin's own `ClientIP` method to detect the client's IP, which supports custom proxy headers in `go.opentelemetry.io/contrib/instrumentation/github.com/gin-gonic/gin/otelgin`. (#6095)
- Non-200 HTTP status codes when retrieving sampling rules in `go.opentelemetry.io/contrib/samplers/aws/xray` now return an error. (#5718)
=======
>>>>>>> aaa6d68c

### Removed

- The `Minimum` field of the `LogProcessor` in `go.opentelemetry.io/contrib/processors/minsev` is removed.
  Use `NewLogProcessor` to configure this setting. (#6116)
- The deprecated `go.opentelemetry.io/contrib/samplers/aws/xray` package is removed. (#6187)

<!-- Released section -->
<!-- Don't change this section unless doing release -->

## [1.30.0/0.55.0/0.24.0/0.10.0/0.5.0/0.3.0/0.2.0] - 2024-09-10

### Added

- Add `NewProducer` to `go.opentelemetry.io/contrib/instrumentation/runtime`, which allows collecting the `go.schedule.duration` histogram metric from the Go runtime. (#5991)
- Add gRPC protocol support for OTLP log exporter in `go.opentelemetry.io/contrib/exporters/autoexport`. (#6083)

### Removed

- Drop support for [Go 1.21]. (#6046, #6047)

### Fixed

- Superfluous call to `WriteHeader` when flushing after setting a status code in `go.opentelemetry.io/contrib/instrumentation/net/http/otelhttp`. (#6074)
- Superfluous call to `WriteHeader` when writing the response body after setting a status code in `go.opentelemetry.io/contrib/instrumentation/net/http/otelhttp`. (#6055)

## [1.29.0/0.54.0/0.23.0/0.9.0/0.4.0/0.2.0/0.1.0] - 2024-08-23

This release is the last to support [Go 1.21].
The next release will require at least [Go 1.22].

### Added

- Add the `WithSpanAttributes` and `WithMetricAttributes` methods to set custom attributes to the stats handler in `go.opentelemetry.io/contrib/instrumentation/google.golang.org/grpc/otelgrpc`. (#5133)
- The `go.opentelemetry.io/contrib/bridges/otelzap` module.
  This module provides an OpenTelemetry logging bridge for `go.uber.org/zap`. (#5191)
- Support for the `OTEL_HTTP_CLIENT_COMPATIBILITY_MODE=http/dup` environment variable in `go.opentelemetry.io/contrib/instrumentation/net/http/otelhttp` to emit attributes for both the v1.20.0 and v1.26.0 semantic conventions. (#5401)
- The `go.opentelemetry.io/contrib/bridges/otelzerolog` module.
  This module provides an OpenTelemetry logging bridge for `github.com/rs/zerolog`. (#5405)
- Add `WithGinFilter` filter parameter in `go.opentelemetry.io/contrib/instrumentation/github.com/gin-gonic/gin/otelgin` to allow filtering requests with `*gin.Context`. (#5743)
- Support for stdoutlog exporter in `go.opentelemetry.io/contrib/config`. (#5850)
- Add macOS ARM64 platform to the compatibility testing suite. (#5868)
- Add new runtime metrics to `go.opentelemetry.io/contrib/instrumentation/runtime`, which are still disabled by default. (#5870)
- Add the `WithMetricsAttributesFn` option to allow setting dynamic, per-request metric attributes in `go.opentelemetry.io/contrib/instrumentation/net/http/otelhttp`. (#5876)
- The `go.opentelemetry.io/contrib/config` package supports configuring `with_resource_constant_labels` for the prometheus exporter. (#5890)
- Support [Go 1.23]. (#6017)

### Removed

- The deprecated `go.opentelemetry.io/contrib/processors/baggagecopy` package is removed. (#5853)

### Fixed

- Race condition when reading the HTTP body and writing the response in `go.opentelemetry.io/contrib/instrumentation/net/http/otelhttp`. (#5916)

## [1.28.0/0.53.0/0.22.0/0.8.0/0.3.0/0.1.0] - 2024-07-02

### Added

- Add the new `go.opentelemetry.io/contrib/detectors/azure/azurevm` package to provide a resource detector for Azure VMs. (#5422)
- Add support to configure views when creating MeterProvider using the config package. (#5654)
- The `go.opentelemetry.io/contrib/config` add support to configure periodic reader interval and timeout. (#5661)
- Add log support for the autoexport package. (#5733)
- Add support for disabling the old runtime metrics using the `OTEL_GO_X_DEPRECATED_RUNTIME_METRICS=false` environment variable. (#5747)
- Add support for signal-specific protocols environment variables (`OTEL_EXPORTER_OTLP_TRACES_PROTOCOL`, `OTEL_EXPORTER_OTLP_LOGS_PROTOCOL`, `OTEL_EXPORTER_OTLP_METRICS_PROTOCOL`) in `go.opentelemetry.io/contrib/exporters/autoexport`. (#5816)
- The `go.opentelemetry.io/contrib/processors/minsev` module is added.
  This module provides and experimental logging processor with a configurable threshold for the minimum severity records must have to be recorded. (#5817)
- The `go.opentelemetry.io/contrib/processors/baggagecopy` module.
  This module is a replacement of `go.opentelemetry.io/contrib/processors/baggage/baggagetrace`. (#5824)

### Changed

- Improve performance of `go.opentelemetry.io/contrib/instrumentation/google.golang.org/grpc/otelgrpc` with the usage of `WithAttributeSet()` instead of `WithAttribute()`. (#5664)
- Improve performance of `go.opentelemetry.io/contrib/instrumentation/net/http/otelhttp` with the usage of `WithAttributeSet()` instead of `WithAttribute()`. (#5664)
- Update `go.opentelemetry.io/contrib/config` to latest released configuration schema which introduces breaking changes where `Attributes` is now a `map[string]interface{}`. (#5758)
- Upgrade all dependencies of `go.opentelemetry.io/otel/semconv/v1.25.0` to `go.opentelemetry.io/otel/semconv/v1.26.0`. (#5847)

### Fixed

- Custom attributes targeting metrics recorded by the `go.opentelemetry.io/contrib/instrumentation/net/http/otelhttp` are not ignored anymore. (#5129)
- The double setup in `go.opentelemetry.io/contrib/instrumentation/net/http/httptrace/otelhttptrace/example` that caused duplicate traces. (#5564)
- The superfluous `response.WriteHeader` call in `go.opentelemetry.io/contrib/instrumentation/net/http/otelhttp` when the response writer is flushed. (#5634)
- Use `c.FullPath()` method to set `http.route` attribute in `go.opentelemetry.io/contrib/instrumentation/github.com/gin-gonic/gin/otelgin`. (#5734)
- Out-of-bounds panic in case of invalid span ID in `go.opentelemetry.io/contrib/propagators/b3`. (#5754)

### Deprecated

- The `go.opentelemetry.io/contrib/instrumentation/github.com/labstack/echo/otelecho` package is deprecated.
  If you would like to become a Code Owner of this module and prevent it from being removed, see [#5550]. (#5645)
- The `go.opentelemetry.io/contrib/instrumentation/gopkg.in/macaron.v1/otelmacaron` package is deprecated.
  If you would like to become a Code Owner of this module and prevent it from being removed, see [#5552]. (#5646)
- The `go.opentelemetry.io/contrib/samplers/aws/xray` package is deprecated.
  If you would like to become a Code Owner of this module and prevent it from being removed, see [#5554]. (#5647)
- The `go.opentelemetry.io/contrib/processors/baggage/baggagetrace` package is deprecated.
  Use the added `go.opentelemetry.io/contrib/processors/baggagecopy` package instead. (#5824)
  - Use `baggagecopy.NewSpanProcessor` as a replacement for `baggagetrace.New`.
    - `NewSpanProcessor` accepts a `Filter` function type that selects which baggage members are added to a span.
    - `NewSpanProcessor` returns a `*baggagecopy.SpanProcessor` instead of a `trace.SpanProcessor` interface.
      The returned type still implements the interface.

[#5550]: https://github.com/open-telemetry/opentelemetry-go-contrib/issues/5550
[#5552]: https://github.com/open-telemetry/opentelemetry-go-contrib/issues/5552
[#5554]: https://github.com/open-telemetry/opentelemetry-go-contrib/issues/5554

## [1.27.0/0.52.0/0.21.0/0.7.0/0.2.0] - 2024-05-21

### Added

- Add an experimental `OTEL_METRICS_PRODUCERS` environment variable to `go.opentelemetry.io/contrib/autoexport` to be set metrics producers. (#5281)
  - `prometheus` and `none` are supported values. You can specify multiple producers separated by a comma.
  - Add `WithFallbackMetricProducer` option that adds a fallback if the `OTEL_METRICS_PRODUCERS` is not set or empty.
- The `go.opentelemetry.io/contrib/processors/baggage/baggagetrace` module. This module provides a Baggage Span Processor. (#5404)
- Add gRPC trace `Filter` for stats handler to `go.opentelemetry.io/contrib/instrumentation/google.golang.org/grpc/otelgrpc`. (#5196)
- Add a repository Code Ownership Policy. (#5555)
- The `go.opentelemetry.io/contrib/bridges/otellogrus` module.
  This module provides an OpenTelemetry logging bridge for `github.com/sirupsen/logrus`. (#5355)
- The `WithVersion` option function in `go.opentelemetry.io/contrib/bridges/otelslog`.
  This option function is used as a replacement of `WithInstrumentationScope` to specify the logged package version. (#5588)
- The `WithSchemaURL` option function in `go.opentelemetry.io/contrib/bridges/otelslog`.
  This option function is used as a replacement of `WithInstrumentationScope` to specify the semantic convention schema URL for the logged records. (#5588)
- Add support for Cloud Run jobs in `go.opentelemetry.io/contrib/detectors/gcp`. (#5559)

### Changed

- The gRPC trace `Filter` for interceptor is renamed to `InterceptorFilter`. (#5196)
- The gRPC trace filter functions `Any`, `All`, `None`, `Not`, `MethodName`, `MethodPrefix`, `FullMethodName`, `ServiceName`, `ServicePrefix` and `HealthCheck` for interceptor are moved to `go.opentelemetry.io/contrib/instrumentation/google.golang.org/grpc/otelgrpc/filters/interceptor`.
  With this change, the filters in `go.opentelemetry.io/contrib/instrumentation/google.golang.org/grpc/otelgrpc` are now working for stats handler. (#5196)
- `NewSDK` in `go.opentelemetry.io/contrib/config` now returns a configured SDK with a valid `LoggerProvider`. (#5427)

- `NewLogger` now accepts a `name` `string` as the first argument.
  This parameter is used as a replacement of `WithInstrumentationScope` to specify the name of the logger backing the underlying `Handler`. (#5588)
- `NewHandler` now accepts a `name` `string` as the first argument.
  This parameter is used as a replacement of `WithInstrumentationScope` to specify the name of the logger backing the returned `Handler`. (#5588)
- Upgrade all dependencies of `go.opentelemetry.io/otel/semconv/v1.24.0` to `go.opentelemetry.io/otel/semconv/v1.25.0`. (#5605)

### Removed

- The `WithInstrumentationScope` option function in `go.opentelemetry.io/contrib/bridges/otelslog` is removed.
  Use the `name` parameter added to `NewHandler` and `NewLogger` as well as `WithVersion` and `WithSchema` as replacements. (#5588)

### Deprecated

- The `InterceptorFilter` type in `go.opentelemetry.io/contrib/instrumentation/google.golang.org/grpc/otelgrpc` is deprecated. (#5196)

## [1.26.0/0.51.0/0.20.0/0.6.0/0.1.0] - 2024-04-24

### Added

- `NewSDK` in `go.opentelemetry.io/contrib/config` now returns a configured SDK with a valid `MeterProvider`. (#4804)

### Changed

- Change the scope name for the prometheus bridge to `go.opentelemetry.io/contrib/bridges/prometheus` to match the package. (#5396)
- Add support for settings additional properties for resource configuration in `go.opentelemetry.io/contrib/config`. (#4832)

### Fixed

- Fix bug where an empty exemplar was added to counters in `go.opentelemetry.io/contrib/bridges/prometheus`. (#5395)
- Fix bug where the last histogram bucket was missing in `go.opentelemetry.io/contrib/bridges/prometheus`. (#5395)

## [1.25.0/0.50.0/0.19.0/0.5.0/0.0.1] - 2024-04-05

### Added

- Implemented setting the `cloud.resource_id` resource attribute in `go.opentelemetry.io/detectors/aws/ecs` based on the ECS Metadata v4 endpoint. (#5091)
- The `go.opentelemetry.io/contrib/bridges/otelslog` module.
  This module provides an OpenTelemetry logging bridge for "log/slog". (#5335)

### Fixed

- Update all dependencies to address [GO-2024-2687]. (#5359)

### Removed

- Drop support for [Go 1.20]. (#5163)

## [1.24.0/0.49.0/0.18.0/0.4.0] - 2024-02-23

This release is the last to support [Go 1.20].
The next release will require at least [Go 1.21].

### Added

- Support [Go 1.22]. (#5082)
- Add support for Summary metrics to `go.opentelemetry.io/contrib/bridges/prometheus`. (#5089)
- Add support for Exponential (native) Histograms in `go.opentelemetry.io/contrib/bridges/prometheus`. (#5093)

### Removed

- The deprecated `RequestCount` constant in `go.opentelemetry.io/contrib/instrumentation/net/http/otelhttp` is removed. (#4894)
- The deprecated `RequestContentLength` constant in `go.opentelemetry.io/contrib/instrumentation/net/http/otelhttp` is removed. (#4894)
- The deprecated `ResponseContentLength` constant in `go.opentelemetry.io/contrib/instrumentation/net/http/otelhttp` is removed. (#4894)
- The deprecated `ServerLatency` constant in `go.opentelemetry.io/contrib/instrumentation/net/http/otelhttp` is removed. (#4894)

### Fixed

- Retrieving the body bytes count in `go.opentelemetry.io/contrib/instrumentation/net/http/otelhttp` does not cause a data race anymore. (#5080)

## [1.23.0/0.48.0/0.17.0/0.3.0] - 2024-02-06

### Added

- Add client metric support to `go.opentelemetry.io/contrib/instrumentation/net/http/otelhttp`. (#4707)
- Add peer attributes to spans recorded by `NewClientHandler`, `NewServerHandler` in `go.opentelemetry.io/contrib/instrumentation/google.golang.org/grpc/otelgrpc`. (#4873)
- Add support for `cloud.account.id`, `cloud.availability_zone` and `cloud.region` in the AWS ECS detector. (#4860)

### Changed

- The fallback options in  `go.opentelemetry.io/contrib/exporters/autoexport` now accept factory functions. (#4891)
  - `WithFallbackMetricReader(metric.Reader) MetricOption` is replaced with `func WithFallbackMetricReader(func(context.Context) (metric.Reader, error)) MetricOption`.
  - `WithFallbackSpanExporter(trace.SpanExporter) SpanOption` is replaced with `WithFallbackSpanExporter(func(context.Context) (trace.SpanExporter, error)) SpanOption`.
- The `http.server.request_content_length` metric in `go.opentelemetry.io/contrib/instrumentation/net/http/otelhttp` is changed to `http.server.request.size`.(#4707)
- The `http.server.response_content_length` metric in `go.opentelemetry.io/contrib/instrumentation/net/http/otelhttp` is changed to `http.server.response.size`.(#4707)

### Deprecated

- The `RequestCount`, `RequestContentLength`, `ResponseContentLength`, `ServerLatency` constants in `go.opentelemetry.io/contrib/instrumentation/net/http/otelhttp` are deprecated. (#4707)

### Fixed

- Do not panic in `go.opentelemetry.io/contrib/instrumentation/google.golang.org/grpc/otelgrpc` if `MeterProvider` returns a `nil` instrument. (#4875)

## [1.22.0/0.47.0/0.16.0/0.2.0] - 2024-01-18

### Added

- Add `SDK.Shutdown` method in `"go.opentelemetry.io/contrib/config"`. (#4583)
- `NewSDK` in `go.opentelemetry.io/contrib/config` now returns a configured SDK with a valid `TracerProvider`. (#4741)

### Changed

- The semantic conventions used by `go.opentelemetry.io/contrib/instrumentation/github.com/emicklei/go-restful/otelrestful` are upgraded to v1.20.0. (#4320)
- The semantic conventions used by `go.opentelemetry.io/contrib/instrumentation/github.com/gin-gonic/gin/otelgin` are upgraded to v1.20.0. (#4320)
- The semantic conventions used by `go.opentelemetry.io/contrib/instrumentation/github.com/gorilla/mux/otelmux` are upgraded to v1.20.0. (#4320)
- The semantic conventions used by `go.opentelemetry.io/contrib/instrumentation/github.com/labstack/echo/otelecho` are upgraded to v1.20.0. (#4320)
- The semantic conventions used by `go.opentelemetry.io/contrib/instrumentation/gopkg.in/macaron.v1/otelmacaron` are upgraded to v1.20.0. (#4320)
- The semantic conventions used by `go.opentelemetry.io/contrib/instrumentation/net/http/httptrace/otelhttptrace` are upgraded to v1.20.0. (#4320)
- The semantic conventions used by `go.opentelemetry.io/contrib/instrumentation/net/http/httptrace/otelhttptrace/example` are upgraded to v1.20.0. (#4320)
- The semantic conventions used by `go.opentelemetry.io/contrib/instrumentation/net/http/otelhttp/example` are upgraded to v1.20.0. (#4320)
- The semantic conventions used by `go.opentelemetry.io/contrib/instrumentation/net/http/otelhttp`are upgraded to v1.20.0. (#4320)
- Updated configuration schema to include `schema_url` for resource definition and `without_type_suffix` and `without_units` for the Prometheus exporter. (#4727)
- The semantic conventions used by the `go.opentelemetry.io/contrib/detectors/aws/ecs` resource detector are upgraded to v1.24.0. (#4803)
- The semantic conventions used by the `go.opentelemetry.io/contrib/detectors/aws/lambda` resource detector are upgraded to v1.24.0. (#4803)
- The semantic conventions used by the `go.opentelemetry.io/contrib/detectors/aws/ec2` resource detector are upgraded to v1.24.0. (#4803)
- The semantic conventions used by the `go.opentelemetry.io/contrib/detectors/aws/eks` resource detector are upgraded to v1.24.0. (#4803)
- The semantic conventions used by the `go.opentelemetry.io/contrib/detectors/gcp` resource detector are upgraded to v1.24.0. (#4803)
- The semantic conventions used in `go.opentelemetry.io/contrib/instrumentation/github.com/aws/aws-lambda-go/otellambda/test` are upgraded to v1.24.0. (#4803)

### Fixed

- Fix `NewServerHandler` in `go.opentelemetry.io/contrib/instrumentation/google.golang.org/grpc/otelgrpc` to correctly set the span status depending on the gRPC status. (#4587)
- The `stats.Handler` from `go.opentelemetry.io/contrib/instrumentation/google.golang.org/grpc/otelgrpc` now does not crash when receiving an unexpected context. (#4825)
- Update `go.opentelemetry.io/contrib/detectors/aws/ecs` to fix the task ARN when it is not valid. (#3583)
- Do not panic in `go.opentelemetry.io/contrib/detectors/aws/ecs` when the container ARN is not valid. (#3583)

## [1.21.1/0.46.1/0.15.1/0.1.1] - 2023-11-16

### Changed

- Upgrade dependencies of OpenTelemetry Go to use the new [`v1.21.0`/`v0.44.0` release](https://github.com/open-telemetry/opentelemetry-go/releases/tag/v1.21.0). (#4582)

### Fixed

- Fix `StreamClientInterceptor` in `go.opentelemetry.io/contrib/instrumentation/google.golang.org/grpc/otelgrpc` to end the spans synchronously. (#4537)
- Fix data race in stats handlers when processing messages received and sent metrics in `go.opentelemetry.io/contrib/instrumentation/google.golang.org/grpc/otelgrpc`. (#4577)
- The stats handlers `NewClientHandler`, `NewServerHandler` in `go.opentelemetry.io/contrib/instrumentation/google.golang.org/grpc/otelgrpc` now record RPC durations in `ms` instead of `ns`. (#4548)

## [1.21.0/0.46.0/0.15.0/0.1.0] - 2023-11-10

### Added

- Add `"go.opentelemetry.io/contrib/samplers/jaegerremote".WithSamplingStrategyFetcher` which sets custom fetcher implementation. (#4045)
- Add `"go.opentelemetry.io/contrib/config"` package that includes configuration models generated via go-jsonschema. (#4376)
- Add `NewSDK` function to `"go.opentelemetry.io/contrib/config"`. The initial implementation only returns noop providers. (#4414)
- Add metrics support (No-op, OTLP and Prometheus) to `go.opentelemetry.io/contrib/exporters/autoexport`. (#4229, #4479)
- Add support for `console` span exporter and metrics exporter in `go.opentelemetry.io/contrib/exporters/autoexport`. (#4486)
- Set unit and description on all instruments in `go.opentelemetry.io/contrib/instrumentation/net/http/otelhttp`. (#4500)
- Add metric support for `grpc.StatsHandler` in `go.opentelemetry.io/contrib/instrumentation/google.golang.org/grpc/otelgrpc`. (#4356)
- Expose the name of the scopes in all instrumentation libraries as `ScopeName`. (#4448)

### Changed

- Dropped compatibility testing for [Go 1.19].
  The project no longer guarantees support for this version of Go. (#4352)
- Upgrade dependencies of OpenTelemetry Go to use the new [`v1.20.0`/`v0.43.0` release](https://github.com/open-telemetry/opentelemetry-go/releases/tag/v1.20.0). (#4546)
- In `go.opentelemetry.io/contrib/exporters/autoexport`, `Option` was renamed to `SpanOption`. The old name is deprecated but continues to be supported as an alias. (#4229)

### Deprecated

- The interceptors (`UnaryClientInterceptor`, `StreamClientInterceptor`, `UnaryServerInterceptor`, `StreamServerInterceptor`, `WithInterceptorFilter`) are deprecated. Use stats handlers (`NewClientHandler`, `NewServerHandler`) instead. (#4534)

### Fixed

- The `go.opentelemetry.io/contrib/samplers/jaegerremote` sampler does not panic when the default HTTP round-tripper (`http.DefaultTransport`) is not `*http.Transport`. (#4045)
- The `UnaryServerInterceptor` in `go.opentelemetry.io/contrib/instrumentation/google.golang.org/grpc/otelgrpc` now sets gRPC status code correctly for the `rpc.server.duration` metric. (#4481)
- The `NewClientHandler`, `NewServerHandler` in `go.opentelemetry.io/contrib/instrumentation/google.golang.org/grpc/otelgrpc` now honor `otelgrpc.WithMessageEvents` options. (#4536)
- The `net.sock.peer.*` and `net.peer.*` high cardinality attributes are removed from the metrics generated by `go.opentelemetry.io/contrib/instrumentation/google.golang.org/grpc/otelgrpc`. (#4322)

## [1.20.0/0.45.0/0.14.0] - 2023-09-28

### Added

- Set the description for the `rpc.server.duration` metric in `go.opentelemetry.io/contrib/instrumentation/google.golang.org/grpc/otelgrpc`. (#4302)
- Add `NewServerHandler` and `NewClientHandler` that return a `grpc.StatsHandler` used for gRPC instrumentation in `go.opentelemetry.io/contrib/instrumentation/google.golang.org/grpc/otelgrpc`. (#3002)
- Add new Prometheus bridge module in `go.opentelemetry.io/contrib/bridges/prometheus`. (#4227)

### Changed

- Upgrade dependencies of OpenTelemetry Go to use the new [`v1.19.0`/`v0.42.0`/`v0.0.7` release](https://github.com/open-telemetry/opentelemetry-go/releases/tag/v1.19.0).
- Use `grpc.StatsHandler` for gRPC instrumentation in `go.opentelemetry.io/contrib/instrumentation/google.golang.org/grpc/otelgrpc/example`. (#4325)

## [1.19.0/0.44.0/0.13.0] - 2023-09-12

### Added

- Add `gcp.gce.instance.name` and `gcp.gce.instance.hostname` resource attributes to `go.opentelemetry.io/contrib/detectors/gcp`. (#4263)

### Changed

- The semantic conventions used by `go.opentelemetry.io/contrib/detectors/aws/ec2` have been upgraded to v1.21.0. (#4265)
- The semantic conventions used by `go.opentelemetry.io/contrib/detectors/aws/ecs` have been upgraded to v1.21.0. (#4265)
- The semantic conventions used by `go.opentelemetry.io/contrib/detectors/aws/eks` have been upgraded to v1.21.0. (#4265)
- The semantic conventions used by `go.opentelemetry.io/contrib/detectors/aws/lambda` have been upgraded to v1.21.0. (#4265)
- The semantic conventions used by `go.opentelemetry.io/contrib/instrumentation/github.com/aws/aws-lambda-go/otellambda` have been upgraded to v1.21.0. (#4265)
  - The `faas.execution` attribute is now `faas.invocation_id`.
  - The `faas.id` attribute is now `aws.lambda.invoked_arn`.
- The semantic conventions used by `go.opentelemetry.io/contrib/instrumentation/github.com/aws/aws-sdk-go-v2/otelaws` have been upgraded to v1.21.0. (#4265)
- The `http.request.method` attribute will only allow known HTTP methods from the metrics generated by `go.opentelemetry.io/contrib/instrumentation/net/http/otelhttp`. (#4277)

### Removed

- The high cardinality attributes `net.sock.peer.addr`, `net.sock.peer.port`, `http.user_agent`, `enduser.id`, and `http.client_ip` were removed from the metrics generated by `go.opentelemetry.io/contrib/instrumentation/net/http/otelhttp`. (#4277)
- The deprecated `go.opentelemetry.io/contrib/instrumentation/github.com/astaxie/beego/otelbeego` module is removed. (#4295)
- The deprecated `go.opentelemetry.io/contrib/instrumentation/github.com/go-kit/kit/otelkit` module is removed. (#4295)
- The deprecated `go.opentelemetry.io/contrib/instrumentation/github.com/Shopify/sarama/otelsarama` module is removed. (#4295)
- The deprecated `go.opentelemetry.io/contrib/instrumentation/github.com/bradfitz/gomemcache/memcache/otelmemcache` module is removed. (#4295)
- The deprecated `go.opentelemetry.io/contrib/instrumentation/github.com/gocql/gocql/otelgocql` module is removed. (#4295)

## [1.18.0/0.43.0/0.12.0] - 2023-08-28

### Added

- Add `NewMiddleware` function in `go.opentelemetry.io/contrib/instrumentation/net/http/otelhttp`. (#2964)
- The `go.opentelemetry.io/contrib/exporters/autoexport` package to provide configuration of trace exporters with useful defaults and environment variable support. (#2753, #4100, #4130, #4132, #4134)
- `WithRouteTag` in `go.opentelemetry.io/contrib/instrumentation/net/http/otelhttp` adds HTTP route attribute to metrics. (#615)
- Add `WithSpanOptions` option in `go.opentelemetry.io/contrib/instrumentation/google.golang.org/grpc/otelgrpc`. (#3768)
- Add testing support for Go 1.21. (#4233)
- Add `WithFilter` option to `go.opentelemetry.io/contrib/instrumentation/github.com/gorilla/mux/otelmux`. (#4230)

### Changed

- Change interceptors in `go.opentelemetry.io/contrib/instrumentation/google.golang.org/grpc/otelgrpc` to disable `SENT`/`RECEIVED` events.
  Use `WithMessageEvents()` to turn back on. (#3964)

### Changed

- `go.opentelemetry.io/contrib/detectors/gcp`: Detect `faas.instance` instead of `faas.id`, since `faas.id` is being removed. (#4198)

### Fixed

- AWS XRay Remote Sampling to cap `quotaBalance` to 1x quota in `go.opentelemetry.io/contrib/samplers/aws/xray`. (#3651, #3652)
- Do not panic when the HTTP request has the "Expect: 100-continue" header in `go.opentelemetry.io/contrib/instrumentation/net/http/httptrace/otelhttptrace`. (#3892)
- Fix span status value set for non-standard HTTP status codes in modules listed below. (#3966)
  - `go.opentelemetry.io/contrib/instrumentation/github.com/emicklei/go-restful/otelrestful`
  - `go.opentelemetry.io/contrib/instrumentation/github.com/gin-gonic/gin/otelgin`
  - `go.opentelemetry.io/contrib/instrumentation/github.com/gorilla/mux/otelmux`
  - `go.opentelemetry.io/contrib/instrumentation/github.com/labstack/echo/otelecho`
  - `go.opentelemetry.io/contrib/instrumentation/gopkg.in/macaron.v1/otelmacaron`
  - `go.opentelemetry.io/contrib/instrumentation/net/http/httptrace/otelhttptrace`
  - `go.opentelemetry.io/contrib/instrumentation/net/http/otelhttp`
- Do not modify the origin request in `RoundTripper` in `go.opentelemetry.io/contrib/instrumentation/net/http/otelhttp`. (#4033)
- Handle empty value of `OTEL_PROPAGATORS` environment variable the same way as when the variable is unset in `go.opentelemetry.io/contrib/propagators/autoprop`. (#4101)
- Fix gRPC service/method URL path parsing discrepancies in `go.opentelemetry.io/contrib/instrumentation/google.golang.org/grpc/otelgrpc`. (#4135)

### Deprecated

- The `go.opentelemetry.io/contrib/instrumentation/github.com/astaxie/beego/otelbeego` module is deprecated. (#4092, #4104)
- The `go.opentelemetry.io/contrib/instrumentation/github.com/go-kit/kit/otelkit` module is deprecated. (#4093, #4104)
- The `go.opentelemetry.io/contrib/instrumentation/github.com/Shopify/sarama/otelsarama` module is deprecated. (#4099)
- The `go.opentelemetry.io/contrib/instrumentation/github.com/bradfitz/gomemcache/memcache/otelmemcache` module is deprecated. (#4164)
- The `go.opentelemetry.io/contrib/instrumentation/github.com/gocql/gocql/otelgocql` module is deprecated. (#4164)

### Removed

- Remove `Handler` type in `go.opentelemetry.io/contrib/instrumentation/net/http/otelhttp`. (#2964)

## [1.17.0/0.42.0/0.11.0] - 2023-05-23

### Changed

- Use `strings.Cut()` instead of `string.SplitN()` for better readability and memory use. (#3822)

## [1.17.0-rc.1/0.42.0-rc.1/0.11.0-rc.1] - 2023-05-17

### Changed

- Upgrade dependencies of OpenTelemetry Go to use the new [`v1.16.0-rc.1`/`v0.39.0-rc.1` release](https://github.com/open-telemetry/opentelemetry-go/releases/tag/v1.16.0-rc.1).
- Remove `semver:` prefix from instrumentation version. (#3681, #3798)

### Deprecated

- `SemVersion` functions in instrumentation packages are deprecated, use `Version` instead. (#3681, #3798)

## [1.16.1/0.41.1/0.10.1] - 2023-05-02

### Added

- The `WithPublicEndpoint` and `WithPublicEndpointFn` options in `go.opentelemetry.io/contrib/instrumentation/github.com/gorilla/mux/otelmux`. (#3661)

### Changed

- Upgrade dependencies of OpenTelemetry Go to use the new [`v1.15.1`/`v0.38.1` release](https://github.com/open-telemetry/opentelemetry-go/releases/tag/v1.15.1)

### Fixed

- AWS XRay Remote Sampling to preserve previous rule if updated rule property has not changed in `go.opentelemetry.io/contrib/samplers/aws/xray`. (#3619, #3620)

## [1.16.0/0.41.0/0.10.0] - 2023-04-28

### Added

- AWS SDK add `rpc.system` attribute in `go.opentelemetry.io/contrib/instrumentation/github.com/aws/aws-sdk-go-v2/otelaws`. (#3582, #3617)

### Changed

- Update `go.opentelemetry.io/contrib/instrumentation/google.golang.org/grpc/otelgrpc` to align gRPC server span status with the changes in the OpenTelemetry specification. (#3685)
- Adding the `db.statement` tag to spans in `go.opentelemetry.io/contrib/instrumentation/go.mongodb.org/mongo-driver/mongo/otelmongo` is now disabled by default. (#3519)

### Fixed

- The error received by `otelecho` middleware is then passed back to upstream middleware instead of being swallowed. (#3656)
- Prevent taking from reservoir in AWS XRay Remote Sampler when there is zero capacity in `go.opentelemetry.io/contrib/samplers/aws/xray`. (#3684)
- Fix `otelhttp.Handler` in `go.opentelemetry.io/contrib/instrumentation/net/http/otelhttp` to propagate multiple `WriteHeader` calls while persisting the initial `statusCode`. (#3580)

## [1.16.0-rc.2/0.41.0-rc.2/0.10.0-rc.2] - 2023-03-23

### Added

- The `WithPublicEndpoint` and `WithPublicEndpointFn` options in `go.opentelemetry.io/contrib/instrumentation/github.com/emicklei/go-restful/otelrestful`. (#3563)

### Fixed

- AWS SDK rename attributes `aws.operation`, `aws.service` to `rpc.method`,`rpc.service` in `go.opentelemetry.io/contrib/instrumentation/github.com/aws/aws-sdk-go-v2/otelaws`. (#3582, #3617)
- AWS SDK span name to be of the format `Service.Operation` in `go.opentelemetry.io/contrib/instrumentation/github.com/aws/aws-sdk-go-v2/otelaws`. (#3582, #3521)
- Prevent sampler configuration reset from erroneously sampling first span in `go.opentelemetry.io/contrib/samplers/jaegerremote`. (#3603, #3604)

## [1.16.0-rc.1/0.41.0-rc.1/0.10.0-rc.1] - 2023-03-02

### Changed

- Dropped compatibility testing for [Go 1.18].
  The project no longer guarantees support for this version of Go. (#3516)

## [1.15.0/0.40.0/0.9.0] - 2023-02-27

This release is the last to support [Go 1.18].
The next release will require at least [Go 1.19].

### Added

- Support [Go 1.20]. (#3372)
- Add `SpanNameFormatter` option to package `go.opentelemetry.io/contrib/instrumentation/github.com/gin-gonic/gin/otelgin`. (#3343)

### Changed

- Change to use protobuf parser instead of encoding/json to accept enums as strings in `go.opentelemetry.io/contrib/samplers/jaegerremote`. (#3183)

### Fixed

- Remove use of deprecated `"math/rand".Seed` in `go.opentelemetry.io/contrib/instrumentation/github.com/Shopify/sarama/otelsarama/example/producer`. (#3396)
- Do not assume "aws" partition in ecs detector to prevent panic in `go.opentelemetry.io/contrib/detectors/aws/ecs`. (#3167)
- The span name of producer spans from `go.opentelemetry.io/contrib/instrumentation/github.com/Shopify/sarama/otelsarama` is corrected to use `publish` instead of `send`. (#3369)
- Attribute types are corrected in `go.opentelemetry.io/contrib/instrumentation/github.com/aws/aws-sdk-go-v2/otelaws`. (#3369)
  - `aws.dynamodb.table_names` is now a string slice value.
  - `aws.dynamodb.global_secondary_indexes` is now a string slice value.
  - `aws.dynamodb.local_secondary_indexes` is now a string slice value.
  - `aws.dynamodb.attribute_definitions` is now a string slice value.
  - `aws.dynamodb.global_secondary_index_updates` is now a string slice value.
  - `aws.dynamodb.provisioned_read_capacity` is now a `float64` value.
  - `aws.dynamodb.provisioned_write_capacity` is now a `float64` value.

## [1.14.0/0.39.0/0.8.0] - 2023-02-07

### Changed

- Change `runtime.uptime` instrument in `go.opentelemetry.io/contrib/instrumentation/runtime` from `Int64ObservableUpDownCounter` to `Int64ObservableCounter`,
 since the value is monotonic. (#3347)
- `samplers/jaegerremote`: change to use protobuf parser instead of encoding/json to accept enums as strings. (#3183)

### Fixed

- The GCE detector in `go.opentelemetry.io/contrib/detectors/gcp` includes the "cloud.region" attribute when appropriate. (#3367)

## [1.13.0/0.38.0/0.7.0] - 2023-01-30

### Added

- Add `WithSpanNameFormatter` to `go.opentelemetry.io/contrib/instrumentation/github.com/gorilla/mux/otelmux` to allow customizing span names. (#3041)
- Add missing recommended AWS Lambda resource attributes `faas.instance` and `faas.max_memory` in `go.opentelemetry.io/contrib/detectors/aws/lambda`. (#3148)
- Improve documentation for `go.opentelemetry.io/contrib/samplers/jaegerremote` by providing examples of sampling endpoints. (#3147)
- Add `WithServerName` to `go.opentelemetry.io/contrib/instrumentation/net/http/otelhttp` to set the primary server name of a `Handler`. (#3182)

### Changed

- Remove expensive calculation of uncompressed message size attribute in `go.opentelemetry.io/contrib/instrumentation/google.golang.org/grpc/otelgrpc`. (#3168)
- Upgrade all `semconv` packages to use `v1.17.0`. (#3182)
- Upgrade dependencies of OpenTelemetry Go to use the new [`v1.12.0`/`v0.35.0` release](https://github.com/open-telemetry/opentelemetry-go/releases/tag/v1.12.0). (#3190, #3170)

## [1.12.0/0.37.0/0.6.0]

### Added

- Implemented retrieving the [`aws.ecs.*` resource attributes](https://opentelemetry.io/docs/reference/specification/resource/semantic_conventions/cloud_provider/aws/ecs/) in `go.opentelemetry.io/detectors/aws/ecs` based on the ECS Metadata v4 endpoint. (#2626)
- The `WithLogger` option to `go.opentelemetry.io/contrib/samplers/jaegerremote` to allow users to pass a `logr.Logger` and have operations logged. (#2566)
- Add the `messaging.url` & `messaging.system` attributes to all appropriate SQS operations in the `go.opentelemetry.io/contrib/instrumentation/github.com/aws/aws-sdk-go-v2/otelaws` package. (#2879)
- Add example use of the metrics signal to `go.opentelemetry.io/contrib/instrumentation/net/http/otelhttp/example`. (#2610)
- [otelgin] Add support for filters to the `go.opentelemetry.io/contrib/instrumentation/github.com/gin-gonic/gin/otelgin` package to provide the way to control which inbound requests are traced. (#2965, #2963)

### Fixed

- Set the status_code span attribute even if the HTTP handler hasn't written anything. (#2822)
- Do not wrap http.NoBody in `go.opentelemetry.io/contrib/instrumentation/net/http/otelhttp`, which fixes handling of that special request body. (#2983)

## [1.11.1/0.36.4/0.5.2]

### Added

- Add trace context propagation support to `instrumentation/github.com/aws/aws-sdk-go-v2/otelaws` (#2856).
- [otelgrpc] Add `WithMeterProvider` function to enable metric and add metric `rpc.server.duration` to otelgrpc instrumentation library. (#2700)

### Changed

- Upgrade dependencies of OpenTelemetry Go to use the new [`v1.11.1`/`v0.33.0` release](https://github.com/open-telemetry/opentelemetry-go/releases/tag/v1.11.1)

## [1.11.0/0.36.3/0.5.1]

### Changed

- Upgrade dependencies of the OpenTelemetry Go Metric SDK to use the new [`v1.11.0`/`v0.32.3` release](https://github.com/open-telemetry/opentelemetry-go/releases/tag/v1.11.0)

## [0.36.2]

### Changed

- Upgrade dependencies of the OpenTelemetry Go Metric SDK to use the new [`v0.32.2` release](https://github.com/open-telemetry/opentelemetry-go/releases/tag/sdk%2Fmetric%2Fv0.32.2)
- Avoid getting a new Tracer for every RPC in `go.opentelemetry.io/contrib/instrumentation/google.golang.org/grpc/otelgrpc`. (#2835)
- Conditionally compute message size for tracing events using proto v2 API rather than legacy v1 API in `go.opentelemetry.io/contrib/instrumentation/google.golang.org/grpc/otelgrpc`. (#2647)

### Deprecated

- The `Inject` function in `go.opentelemetry.io/contrib/instrumentation/google.golang.org/grpc/otelgrpc` is deprecated. (#2838)
- The `Extract` function in `go.opentelemetry.io/contrib/instrumentation/google.golang.org/grpc/otelgrpc` is deprecated. (#2838)

## [0.36.1]

### Changed

- Upgrade dependencies of the OpenTelemetry Go Metric SDK to use the new [`v0.32.1` release](https://github.com/open-telemetry/opentelemetry-go/releases/tag/sdk%2Fmetric%2Fv0.32.1)

### Removed

- Drop support for Go 1.17.
  The project currently only supports Go 1.18 and above. (#2785)

## [0.36.0]

### Changed

- Upgrade dependencies of the OpenTelemetry Go Metric SDK to use the new [`v0.32.0` release](https://github.com/open-telemetry/opentelemetry-go/releases/tag/sdk%2Fmetric%2Fv0.32.0). (#2781, #2756, #2758, #2760, #2762)

## [1.10.0/0.35.0/0.5.0]

### Changed

- Rename the `Typ` field of `"go.opentelemetry.io/contrib/instrumentation/google.golang.org/grpc/otelgrpc".InterceptorInfo` to `Type`. (#2688)
- Use Go 1.19 as the default version for CI testing/linting. (#2675)

### Fixed

- Fix the Jaeger propagator rejecting trace IDs that are both shorter than 128 bits and not exactly 64 bits long (while not being 0).
  Also fix the propagator rejecting span IDs shorter than 64 bits.
  This fixes compatibility with Jaeger clients encoding trace and span IDs as variable-length hex strings, [as required by the Jaeger propagation format](https://www.jaegertracing.io/docs/1.37/client-libraries/#value). (#2731)

## [1.9.0/0.34.0/0.4.0] - 2022-08-02

### Added

- Add gRPC trace `Filter` to the `go.opentelemetry.io/contrib/instrumentation/google.golang.org/grpc/otelgrpc` package to provide the way to filter the traces automatically generated in interceptors. (#2572)
- The `TextMapPropagator` function to `go.opentelemetry.io/contrib/propagators/autoprop`.
  This function is used to return a composite `TextMapPropagator` from registered names (instead of having to specify with an environment variable). (#2593)

### Changed

- Upgraded all `semconv` package use to `v1.12.0`. (#2589)

## [1.8.0/0.33.0] - 2022-07-08

### Added

- The `go.opentelemetry.io/contrib/propagators/autoprop` package to provide configuration of propagators with useful defaults and envar support. (#2258)
- `WithPublicEndpointFn` hook to dynamically detect public HTTP requests and set their trace parent as a link. (#2342)

### Fixed

- Fix the `otelhttp`, `otelgin`, `otelmacaron`, `otelrestful` middlewares
  by using `SpanKindServer` when deciding the `SpanStatus`.
  This makes `4xx` response codes to not be an error anymore. (#2427)

## [1.7.0/0.32.0] - 2022-04-28

### Added

- Consistent probability sampler implementation. (#1379)

### Changed

- Upgraded all `semconv` package use to `v1.10.0`.
  This includes a backwards incompatible change for the `otelgocql` package to conform with the specification [change](https://github.com/open-telemetry/opentelemetry-specification/pull/1973).
  The `db.cassandra.keyspace` attribute is now transmitted as the `db.name` attribute. (#2222)

### Fixed

- Fix the `otelmux` middleware by using `SpanKindServer` when deciding the `SpanStatus`.
  This makes `4xx` response codes to not be an error anymore. (#1973)
- Fixed jaegerremote sampler not behaving properly with per operation strategy set. (#2137)
- Stopped injecting propagation context into response headers in otelhttp. (#2180)
- Fix issue where attributes for DynamoDB were not added because of a string miss match. (#2272)

### Removed

- Drop support for Go 1.16.
  The project currently only supports Go 1.17 and above. (#2314)

## [1.6.0/0.31.0] - 2022-03-28

### Added

- The project is now tested against Go 1.18 (in addition to the existing 1.16 and 1.17) (#1976)

### Changed

- Upgraded all dependencies on stable modules from `go.opentelemetry.io/otel` from v1.5.0 to v1.6.1. (#2134)
- Upgraded all dependencies on metric modules from `go.opentelemetry.io/otel` from v0.27.0 to v0.28.0. (#1977)

### Fixed

- otelhttp: Avoid panic by adding nil check to `wrappedBody.Close` (#2164)

## [1.5.0/0.30.0/0.1.0] - 2022-03-16

### Added

- Added the `go.opentelemetry.io/contrib/samplers/jaegerremote` package.
  This package implements the Jaeger remote sampler for OpenTelemetry Go. (#936)
- DynamoDB spans created with the `go.opentelemetry.io/contrib/instrumentation/github.com/aws/aws-sdk-go-v2/otelaws` package now have the appropriate database attributes added for the operation being performed.
  These attributes are detected automatically, but it is also now possible to provide a custom function to set attributes using `WithAttributeSetter`. (#1582)
- Add resource detector for GCP cloud function. (#1584)
- Add OpenTracing baggage extraction to the OpenTracing propagator in `go.opentelemetry.io/contrib/propagators/ot`. (#1880)

### Fixed

- Fix the `echo` middleware by using `SpanKind.SERVER` when deciding the `SpanStatus`.
  This makes `4xx` response codes to not be an error anymore. (#1848)

### Removed

- The deprecated `go.opentelemetry.io/contrib/exporters/metric/datadog` module is removed. (#1920)
- The deprecated `go.opentelemetry.io/contrib/exporters/metric/dogstatsd` module is removed. (#1920)
- The deprecated `go.opentelemetry.io/contrib/exporters/metric/cortex` module is removed.
  Use the `go.opentelemetry.io/otel/exporters/otlp/otlpmetric` exporter as a replacement to send data to a collector which can then export with its PRW exporter. (#1920)

## [1.4.0/0.29.0] - 2022-02-14

### Added

- Add `WithClientTrace` option to `go.opentelemetry.io/contrib/instrumentation/net/http/otelhttp`. (#875)

### Changed

- All metric instruments from the `go.opentelemetry.io/contrib/instrumentation/runtime` package have been renamed from `runtime.go.*` to `process.runtime.go.*` so as to comply with OpenTelemetry semantic conventions. (#1549)

### Fixed

- Change the `http-server-duration` instrument in `go.opentelemetry.io/contrib/instrumentation/net/http/otelhttp` to record milliseconds instead of microseconds.
  This changes fixes the code to comply with the OpenTelemetry specification. (#1414, #1537)
- Fixed the region reported by the `"go.opentelemetry.io/contrib/detectors/gcp".CloudRun` detector to comply with the OpenTelemetry specification.
  It no longer includes the project scoped region path, instead just the region. (#1546)
- The `"go.opentelemetry.io/contrib/instrumentation/net/http/otelhttp".Transport` type now correctly handles protocol switching responses.
  The returned response body implements the `io.ReadWriteCloser` interface if the underlying one does.
  This ensures that protocol switching requests receive a response body that they can write to. (#1329, #1628)

### Deprecated

- The `go.opentelemetry.io/contrib/exporters/metric/datadog` module is deprecated. (#1639)
- The `go.opentelemetry.io/contrib/exporters/metric/dogstatsd` module is deprecated. (#1639)
- The `go.opentelemetry.io/contrib/exporters/metric/cortex` module is deprecated.
  Use the go.opentelemetry.io/otel/exporters/otlp/otlpmetric exporter as a replacement to send data to a collector which can then export with its PRW exporter. (#1639)

### Removed

- Remove the `MinMaxSumCount` from cortex and datadog exporter. (#1554)
- The `go.opentelemetry.io/contrib/exporters/metric/dogstatsd` exporter no longer support exporting histogram or exact data points. (#1639)
- The `go.opentelemetry.io/contrib/exporters/metric/datadog` exporter no longer support exporting exact data points. (#1639)

## [1.3.0/0.28.0] - 2021-12-10

### ⚠️ Notice ⚠️

We have updated the project minimum supported Go version to 1.16

### Changed

- `otelhttptrace.NewClientTrace` now uses `TracerProvider` from the parent context if one exists and none was set with `WithTracerProvider` (#874)

### Fixed

- The `"go.opentelemetry.io/contrib/detector/aws/ecs".Detector` no longer errors if not running in ECS. (#1428)
- `go.opentelemetry.io/contrib/instrumentation/github.com/gorilla/mux/otelmux`
  does not require instrumented HTTP handlers to call `Write` nor
  `WriteHeader` anymore. (#1443)

## [1.2.0/0.27.0] - 2021-11-15

### Changed

- Update dependency on the `go.opentelemetry.io/otel` project to `v1.2.0`.
- `go.opentelemetry.io/contrib/instrumentation/github.com/aws/aws-lambda-go/otellambda/xrayconfig`
  updated to ensure access to the `TracerProvider`.
  - A `NewTracerProvider()` function is available to construct a recommended
    `TracerProvider` configuration.
  - `AllRecommendedOptions()` has been renamed to `WithRecommendedOptions()`
    and takes a `TracerProvider` as an argument.
  - `EventToCarrier()` and `Propagator()` are now `WithEventToCarrier()` and
    `WithPropagator()` to reflect that they return `Option` implementations.

## [1.1.1/0.26.1] - 2021-11-04

### Changed

- The `Transport`, `Handler`, and HTTP client convenience wrappers in the `go.opentelemetry.io/contrib/instrumentation/net/http/otelhttp` package now use the `TracerProvider` from the parent context if one exists and none was explicitly set when configuring the instrumentation. (#873)
- Semantic conventions now use `go.opentelemetry.io/otel/semconv/v1.7.0"`. (#1385)

## [1.1.0/0.26.0] - 2021-10-28

Update dependency on the `go.opentelemetry.io/otel` project to `v1.1.0`.

### Added

- Add instrumentation for the `github.com/aws/aws-lambda-go` package. (#983)
- Add resource detector for AWS Lambda. (#983)
- Add `WithTracerProvider` option for `otelhttptrace.NewClientTrace`. (#1128)
- Add optional AWS X-Ray configuration module for AWS Lambda Instrumentation. (#984)

### Fixed

- The `go.opentelemetry.io/contrib/propagators/ot` propagator returns the words `true` or `false` for the `ot-tracer-sampled` header instead of numerical `0` and `1`. (#1358)

## [1.0.0/0.25.0] - 2021-10-06

- Resource detectors and propagators (with the exception of `go.
  opentelemetry.io/contrib/propagators/opencensus`) are now stable and
  released at v1.0.0.
- Update dependency on the `go.opentelemetry.io/otel` project to `v1.0.1`.
- Update dependency on `go.opentelemetry.io/otel/metric` to `v0.24.0`.

## [0.24.0] - 2021-09-21

- Update dependency on the `go.opentelemetry.io/otel` project to `v1.0.0`.

## [0.23.0] - 2021-09-08

### Added

- Add `WithoutSubSpans`, `WithRedactedHeaders`, `WithoutHeaders`, and `WithInsecureHeaders` options for `otelhttptrace.NewClientTrace`. (#879)

### Changed

- Split `go.opentelemetry.io/contrib/propagators` module into `b3`, `jaeger`, `ot` modules. (#985)
- `otelmongodb` span attributes, name and span status now conform to specification. (#769)
- Migrated EC2 resource detector support from root module `go.opentelemetry.io/contrib/detectors/aws` to a separate EC2 resource detector module `go.opentelemetry.io/contrib/detectors/aws/ec2` (#1017)
- Add `cloud.provider` and `cloud.platform` to AWS detectors. (#1043)
- `otelhttptrace.NewClientTrace` now redacts known sensitive headers by default. (#879)

### Fixed

- Fix span not marked as error in `otelhttp.Transport` when `RoundTrip` fails with an error. (#950)

## [0.22.0] - 2021-07-26

### Added

- Add the `zpages` span processor. (#894)

### Changed

- The `b3.B3` type has been removed.
  `b3.New()` and `b3.WithInjectEncoding(encoding)` are added to replace it. (#868)

### Fixed

- Fix deadlocks and race conditions in `otelsarama.WrapAsyncProducer`.
  The `messaging.message_id` and `messaging.kafka.partition` attributes are now not set if a message was not processed. (#754) (#755) (#881)
- Fix `otelsarama.WrapAsyncProducer` so that the messages from the `Errors` channel contain the original `Metadata`. (#754)

## [0.21.0] - 2021-06-18

### Fixed

- Dockerfile based examples for `otelgin` and `otelmacaron`. (#767)

### Changed

- Supported minimum version of Go bumped from 1.14 to 1.15. (#787)
- EKS Resource Detector now use the Kubernetes Go client to obtain the ConfigMap. (#813)

### Removed

- Remove service name from `otelmongodb` configuration and span attributes. (#763)

## [0.20.0] - 2021-04-23

### Changed

- The `go.opentelemetry.io/contrib/instrumentation/go.mongodb.org/mongo-driver/mongo/otelmongo` instrumentation now accepts a `WithCommandAttributeDisabled`,
   so the caller can specify whether to opt-out of tracing the mongo command. (#712)
- Upgrade to v0.20.0 of `go.opentelemetry.io/otel`. (#758)
- The B3 and Jaeger propagators now store their debug or deferred state in the context.Context instead of the SpanContext. (#758)

## [0.19.0] - 2021-03-19

### Changed

- Upgrade to v0.19.0 of `go.opentelemetry.io/otel`.
- Fix Span names created in HTTP Instrumentation package to conform with guidelines. (#757)

## [0.18.0] - 2021-03-04

### Fixed

- `otelmemcache` no longer sets span status to OK instead of leaving it unset. (#477)
- Fix goroutine leak in gRPC `StreamClientInterceptor`. (#581)

### Removed

- Remove service name from `otelmemcache` configuration and span attributes. (#477)

## [0.17.0] - 2021-02-15

### Added

- Add `ot-tracer` propagator (#562)

### Changed

- Rename project default branch from `master` to `main`.

### Fixed

- Added failure message for AWS ECS resource detector for better debugging (#568)
- Goroutine leak in gRPC StreamClientInterceptor while streamer returns an error. (#581)

## [0.16.0] - 2021-01-13

### Fixed

- Fix module path for AWS ECS resource detector (#517)

## [0.15.1] - 2020-12-14

### Added

- Add registry link check to `Makefile` and pre-release script. (#446)
- A new AWS X-Ray ID Generator (#459)
- Migrate CircleCI jobs to GitHub Actions (#476)
- Add CodeQL GitHub Action (#506)
- Add gosec workflow to GitHub Actions (#507)

### Fixed

- Fixes the body replacement in otelhttp to not to mutate a nil body. (#484)

## [0.15.0] - 2020-12-11

### Added

- A new Amazon EKS resource detector. (#465)
- A new `gcp.CloudRun` detector for detecting resource from a Cloud Run instance. (#455)

## [0.14.0] - 2020-11-20

### Added

- `otelhttp.{Get,Head,Post,PostForm}` convenience wrappers for their `http` counterparts. (#390)
- The AWS detector now adds the cloud zone, host image ID, host type, and host name to the returned `Resource`. (#410)
- Add Amazon ECS Resource Detector for AWS X-Ray. (#466)
- Add propagator for AWS X-Ray (#462)

### Changed

- Add semantic version to `Tracer` / `Meter` created by instrumentation packages `otelsaram`, `otelrestful`, `otelmongo`, `otelhttp` and `otelhttptrace`. (#412)
- Update instrumentation guidelines about tracer / meter semantic version. (#412)
- Replace internal tracer and meter helpers by helpers from `go.opentelemetry.io/otel`. (#414)
- gRPC instrumentation sets span attribute `rpc.grpc.status_code`. (#453)

## Fixed

- `/detectors/aws` no longer fails if instance metadata is not available (e.g. not running in AWS) (#401)
- The AWS detector now returns a partial resource and an appropriate error if it encounters an error part way through determining a `Resource` identity. (#410)
- The `host` instrumentation unit test has been updated to not depend on the system it runs on. (#426)

## [0.13.0] - 2020-10-09

## Added

- A Jaeger propagator. (#375)

## Changed

- The `go.opentelemetry.io/contrib/instrumentation/google.golang.org/grpc/otelgrpc` package instrumentation no longer accepts a `Tracer` as an argument to the interceptor function.
   Instead, a new `WithTracerProvider` option is added to configure the `TracerProvider` used when creating the `Tracer` for the instrumentation. (#373)
- The `go.opentelemetry.io/contrib/instrumentation/gopkg.in/macaron.v1/otelmacaron` instrumentation now accepts a `TracerProvider` rather than a `Tracer`. (#374)
- Remove `go.opentelemetry.io/otel/sdk` dependency from instrumentation. (#381)
- Use `httpsnoop` in `go.opentelemetry.io/contrib/instrumentation/github.com/gorilla/mux/otelmux` to ensure `http.ResponseWriter` additional interfaces are preserved. (#388)

### Fixed

- The `go.opentelemetry.io/contrib/instrumentation/github.com/labstack/echo/otelecho.Middleware` no longer sends duplicate errors to the global `ErrorHandler`. (#377, #364)
- The import comment in `go.opentelemetry.io/contrib/instrumentation/net/http/otelhttp` is now correctly quoted. (#379)
- The B3 propagator sets the sample bitmask when the sampling decision is `debug`. (#369)

## [0.12.0] - 2020-09-25

### Added

- Benchmark tests for the gRPC instrumentation. (#296)
- Integration testing for the gRPC instrumentation. (#297)
- Allow custom labels to be added to net/http metrics. (#306)
- Added B3 propagator, moving it out of open.telemetry.io/otel repo. (#344)

### Changed

- Unify instrumentation about provider options for `go.mongodb.org/mongo-driver`, `gin-gonic/gin`, `gorilla/mux`,
  `labstack/echo`, `emicklei/go-restful`, `bradfitz/gomemcache`, `Shopify/sarama`, `net/http` and `beego`. (#303)
- Update instrumentation guidelines about uniform provider options. Also, update style guide. (#303)
- Make config struct of instrumentation unexported. (#303)
- Instrumentations have been updated to adhere to the [configuration style guide's](https://github.com/open-telemetry/opentelemetry-go/blob/master/CONTRIBUTING.md#config)
   updated recommendation to use `newConfig()` instead of `configure()`. (#336)
- A new instrumentation naming scheme is implemented to avoid package name conflicts for instrumented packages while still remaining discoverable. (#359)
  - `google.golang.org/grpc` -> `google.golang.org/grpc/otelgrpc`
  - `go.mongodb.org/mongo-driver` -> `go.mongodb.org/mongo-driver/mongo/otelmongo`
  - `net/http` -> `net/http/otelhttp`
  - `net/http/httptrace` -> `net/http/httptrace/otelhttptrace`
  - `github.com/labstack/echo` -> `github.com/labstack/echo/otelecho`
  - `github.com/bradfitz/gomemcache` -> `github.com/bradfitz/gomemcache/memcache/otelmemcache`
  - `github.com/gin-gonic/gin` -> `github.com/gin-gonic/gin/otelgin`
  - `github.com/gocql/gocql` -> `github.com/gocql/gocql/otelgocql`
  - `github.com/emicklei/go-restful` -> `github.com/emicklei/go-restful/otelrestful`
  - `github.com/Shopify/sarama` -> `github.com/Shopify/sarama/otelsarama`
  - `github.com/gorilla/mux` -> `github.com/gorilla/mux/otelmux`
  - `github.com/astaxie/beego` -> `github.com/astaxie/beego/otelbeego`
  - `gopkg.in/macaron.v1` -> `gopkg.in/macaron.v1/otelmacaron`
- Rename `OTelBeegoHandler` to `Handler` in the `go.opentelemetry.io/contrib/instrumentation/github.com/astaxie/beego/otelbeego` package. (#359)
- Replace `WithTracer` with `WithTracerProvider` in the `go.opentelemetry.io/contrib/instrumentation/gopkg.in/macaron.v1/otelmacaron` instrumentation. (#374)

## [0.11.0] - 2020-08-25

### Added

- Top-level `Version()` and `SemVersion()` functions defining the current version of the contrib package. (#225)
- Instrumentation for the `github.com/astaxie/beego` package. (#200)
- Instrumentation for the `github.com/bradfitz/gomemcache` package. (#204)
- Host metrics instrumentation. (#231)
- Cortex histogram and distribution support. (#237)
- Cortex example project. (#238)
- Cortex HTTP authentication. (#246)

### Changed

- Remove service name as a parameter of Sarama instrumentation. (#221)
- Replace `WithTracer` with `WithTracerProvider` in Sarama instrumentation. (#221)
- Switch to use common top-level module `SemVersion()` when creating versioned tracer in `bradfitz/gomemcache`. (#226)
- Use `IntegrationShouldRun` in `gomemcache_test`. (#254)
- Use Go 1.15 for CI builds. (#236)
- Improved configuration for `runtime` instrumentation. (#224)

### Fixed

- Update dependabot configuration to include newly added `bradfitz/gomemcache` package. (#226)
- Correct `runtime` instrumentation name. (#241)

## [0.10.1] - 2020-08-13

### Added

- The `go.opentelemetry.io/contrib/instrumentation/google.golang.org/grpc` module has been added to replace the instrumentation that had previoiusly existed in the `go.opentelemetry.io/otel/instrumentation/grpctrace` package. (#189)
- Instrumentation for the stdlib `net/http` and `net/http/httptrace` packages. (#190)
- Initial Cortex exporter. (#202, #205, #210, #211, #215)

### Fixed

- Bump google.golang.org/grpc from 1.30.0 to 1.31.0. (#166)
- Bump go.mongodb.org/mongo-driver from 1.3.5 to 1.4.0 in /instrumentation/go.mongodb.org/mongo-driver. (#170)
- Bump google.golang.org/grpc in /instrumentation/github.com/gin-gonic/gin. (#173)
- Bump google.golang.org/grpc in /instrumentation/github.com/labstack/echo. (#176)
- Bump google.golang.org/grpc from 1.30.0 to 1.31.0 in /instrumentation/github.com/Shopify/sarama. (#179)
- Bump cloud.google.com/go from 0.61.0 to 0.63.0 in /detectors/gcp. (#181, #199)
- Bump github.com/aws/aws-sdk-go from 1.33.15 to 1.34.1 in /detectors/aws. (#184, #192, #193, #198, #201, #203)
- Bump github.com/golangci/golangci-lint from 1.29.0 to 1.30.0 in /tools. (#186)
- Setup CI to run tests that require external resources (Cassandra and MongoDB). (#191)
- Bump github.com/Shopify/sarama from 1.26.4 to 1.27.0 in /instrumentation/github.com/Shopify/sarama. (#206)

## [0.10.0] - 2020-07-31

This release upgrades its [go.opentelemetry.io/otel](https://github.com/open-telemetry/opentelemetry-go/releases/tag/v0.10.0) dependency to v0.10.0 and includes new instrumentation for popular Kafka and Cassandra clients.

### Added

- A detector that generate resources from GCE instance. (#132)
- A detector that generate resources from AWS instances. (#139)
- Instrumentation for the Kafka client github.com/Shopify/sarama. (#134, #153)
- Links and status message for mock span in the internal testing library. (#134)
- Instrumentation for the Cassandra client github.com/gocql/gocql. (#137)
- A detector that generate resources from GKE clusters. (#154)

### Fixed

- Bump github.com/aws/aws-sdk-go from 1.33.8 to 1.33.15 in /detectors/aws. (#155, #157, #159, #162)
- Bump github.com/golangci/golangci-lint from 1.28.3 to 1.29.0 in /tools. (#146)

## [0.9.0] - 2020-07-20

This release upgrades its [go.opentelemetry.io/otel](https://github.com/open-telemetry/opentelemetry-go/releases/tag/v0.9.0) dependency to v0.9.0.

### Fixed

- Bump github.com/emicklei/go-restful/v3 from 3.0.0 to 3.2.0 in /instrumentation/github.com/emicklei/go-restful. (#133)
- Update dependabot configuration to correctly check all included packages. (#131)
- Update `RELEASING.md` with correct `tag.sh` command. (#130)

## [0.8.0] - 2020-07-10

This release upgrades its [go.opentelemetry.io/otel](https://github.com/open-telemetry/opentelemetry-go/releases/tag/v0.8.0) dependency to v0.8.0, includes minor fixes, and new instrumentation.

### Added

- Create this `CHANGELOG.md`. (#114)
- Add `emicklei/go-restful/v3` trace instrumentation. (#115)

### Changed

- Update `CONTRIBUTING.md` to ask for updates to `CHANGELOG.md` with each pull request. (#114)
- Move all `github.com` package instrumentation under a `github.com` directory. (#118)

### Fixed

- Update README to include information about external instrumentation.
   To start, this includes native instrumentation found in the `go-redis/redis` package. (#117)
- Bump github.com/golangci/golangci-lint from 1.27.0 to 1.28.2 in /tools. (#122, #123, #125)
- Bump go.mongodb.org/mongo-driver from 1.3.4 to 1.3.5 in /instrumentation/go.mongodb.org/mongo-driver. (#124)

## [0.7.0] - 2020-06-29

This release upgrades its [go.opentelemetry.io/otel](https://github.com/open-telemetry/opentelemetry-go/releases/tag/v0.7.0) dependency to v0.7.0.

### Added

- Create `RELEASING.md` instructions. (#101)
- Apply transitive dependabot go.mod updates as part of a new automatic Github workflow. (#94)
- New dependabot integration to automate package upgrades. (#61)
- Add automatic tag generation script for release. (#60)

### Changed

- Upgrade Datadog metrics exporter to include Resource tags. (#46)
- Added output validation to Datadog example. (#96)
- Move Macaron package to match layout guidelines. (#92)
- Update top-level README and instrumentation README. (#92)
- Bump google.golang.org/grpc from 1.29.1 to 1.30.0. (#99)
- Bump github.com/golangci/golangci-lint from 1.21.0 to 1.27.0 in /tools. (#77)
- Bump go.mongodb.org/mongo-driver from 1.3.2 to 1.3.4 in /instrumentation/go.mongodb.org/mongo-driver. (#76)
- Bump github.com/stretchr/testify from 1.5.1 to 1.6.1. (#74)
- Bump gopkg.in/macaron.v1 from 1.3.5 to 1.3.9 in /instrumentation/macaron. (#68)
- Bump github.com/gin-gonic/gin from 1.6.2 to 1.6.3 in /instrumentation/gin-gonic/gin. (#73)
- Bump github.com/DataDog/datadog-go from 3.5.0+incompatible to 3.7.2+incompatible in /exporters/metric/datadog. (#78)
- Replaced `internal/trace/http.go` helpers with `api/standard` helpers from otel-go repo. (#112)

## [0.6.1] - 2020-06-08

First official tagged release of `contrib` repository.

### Added

- `labstack/echo` trace instrumentation (#42)
- `mongodb` trace instrumentation (#26)
- Go Runtime metrics (#9)
- `gorilla/mux` trace instrumentation (#19)
- `gin-gonic` trace instrumentation (#15)
- `macaron` trace instrumentation (#20)
- `dogstatsd` metrics exporter (#10)
- `datadog` metrics exporter (#22)
- Tags to all modules in repository
- Repository folder structure and automated build (#3)

### Changes

- Prefix support for dogstatsd (#34)
- Update Go Runtime package to use batch observer (#44)

[Unreleased]: https://github.com/open-telemetry/opentelemetry-go-contrib/compare/v1.30.0...HEAD
[1.30.0/0.55.0/0.24.0/0.10.0/0.5.0/0.3.0/0.2.0]: https://github.com/open-telemetry/opentelemetry-go-contrib/releases/tag/v1.30.0
[1.29.0/0.54.0/0.23.0/0.9.0/0.4.0/0.2.0/0.1.0]: https://github.com/open-telemetry/opentelemetry-go-contrib/releases/tag/v1.29.0
[1.28.0/0.53.0/0.22.0/0.8.0/0.3.0/0.1.0]: https://github.com/open-telemetry/opentelemetry-go-contrib/releases/tag/v1.28.0
[1.27.0/0.52.0/0.21.0/0.7.0/0.2.0]: https://github.com/open-telemetry/opentelemetry-go-contrib/releases/tag/v1.27.0
[1.26.0/0.51.0/0.20.0/0.6.0/0.1.0]: https://github.com/open-telemetry/opentelemetry-go-contrib/releases/tag/v1.26.0
[1.25.0/0.50.0/0.19.0/0.5.0/0.0.1]: https://github.com/open-telemetry/opentelemetry-go-contrib/releases/tag/v1.25.0
[1.24.0/0.49.0/0.18.0/0.4.0]: https://github.com/open-telemetry/opentelemetry-go-contrib/releases/tag/v1.24.0
[1.23.0/0.48.0/0.17.0/0.3.0]: https://github.com/open-telemetry/opentelemetry-go-contrib/releases/tag/v1.23.0
[1.22.0/0.47.0/0.16.0/0.2.0]: https://github.com/open-telemetry/opentelemetry-go-contrib/releases/tag/v1.22.0
[1.21.1/0.46.1/0.15.1/0.1.1]: https://github.com/open-telemetry/opentelemetry-go-contrib/releases/tag/v1.21.1
[1.21.0/0.46.0/0.15.0/0.1.0]: https://github.com/open-telemetry/opentelemetry-go-contrib/releases/tag/v1.21.0
[1.20.0/0.45.0/0.14.0]: https://github.com/open-telemetry/opentelemetry-go-contrib/releases/tag/v1.20.0
[1.19.0/0.44.0/0.13.0]: https://github.com/open-telemetry/opentelemetry-go-contrib/releases/tag/v1.19.0
[1.18.0/0.43.0/0.12.0]: https://github.com/open-telemetry/opentelemetry-go-contrib/releases/tag/v1.18.0
[1.17.0/0.42.0/0.11.0]: https://github.com/open-telemetry/opentelemetry-go-contrib/releases/tag/v1.17.0
[1.17.0-rc.1/0.42.0-rc.1/0.11.0-rc.1]: https://github.com/open-telemetry/opentelemetry-go-contrib/releases/tag/v1.17.0-rc.1
[1.16.1/0.41.1/0.10.1]: https://github.com/open-telemetry/opentelemetry-go-contrib/releases/tag/v1.16.1
[1.16.0/0.41.0/0.10.0]: https://github.com/open-telemetry/opentelemetry-go-contrib/releases/tag/v1.16.0
[1.16.0-rc.2/0.41.0-rc.2/0.10.0-rc.2]: https://github.com/open-telemetry/opentelemetry-go-contrib/releases/tag/v1.16.0-rc.2
[1.16.0-rc.1/0.41.0-rc.1/0.10.0-rc.1]: https://github.com/open-telemetry/opentelemetry-go-contrib/releases/tag/v1.16.0-rc.1
[1.15.0/0.40.0/0.9.0]: https://github.com/open-telemetry/opentelemetry-go-contrib/releases/tag/v1.15.0
[1.14.0/0.39.0/0.8.0]: https://github.com/open-telemetry/opentelemetry-go-contrib/releases/tag/v1.14.0
[1.13.0/0.38.0/0.7.0]: https://github.com/open-telemetry/opentelemetry-go-contrib/releases/tag/v1.13.0
[1.12.0/0.37.0/0.6.0]: https://github.com/open-telemetry/opentelemetry-go-contrib/releases/tag/v1.12.0
[1.11.1/0.36.4/0.5.2]: https://github.com/open-telemetry/opentelemetry-go-contrib/releases/tag/v1.11.1
[1.11.0/0.36.3/0.5.1]: https://github.com/open-telemetry/opentelemetry-go-contrib/releases/tag/v1.11.0
[0.36.2]: https://github.com/open-telemetry/opentelemetry-go-contrib/releases/tag/zpages/v0.36.2
[0.36.1]: https://github.com/open-telemetry/opentelemetry-go-contrib/releases/tag/zpages/v0.36.1
[0.36.0]: https://github.com/open-telemetry/opentelemetry-go-contrib/releases/tag/zpages/v0.36.0
[1.10.0/0.35.0/0.5.0]: https://github.com/open-telemetry/opentelemetry-go-contrib/releases/tag/v1.10.0
[1.9.0/0.34.0/0.4.0]: https://github.com/open-telemetry/opentelemetry-go-contrib/releases/tag/v1.9.0
[1.8.0/0.33.0]: https://github.com/open-telemetry/opentelemetry-go-contrib/releases/tag/v1.8.0
[1.7.0/0.32.0]: https://github.com/open-telemetry/opentelemetry-go-contrib/releases/tag/v1.7.0
[1.6.0/0.31.0]: https://github.com/open-telemetry/opentelemetry-go-contrib/releases/tag/v1.6.0
[1.5.0/0.30.0/0.1.0]: https://github.com/open-telemetry/opentelemetry-go-contrib/releases/tag/v1.5.0
[1.4.0/0.29.0]: https://github.com/open-telemetry/opentelemetry-go-contrib/releases/tag/v1.4.0
[1.3.0/0.28.0]: https://github.com/open-telemetry/opentelemetry-go-contrib/releases/tag/v1.3.0
[1.2.0/0.27.0]: https://github.com/open-telemetry/opentelemetry-go-contrib/releases/tag/v1.2.0
[1.1.1/0.26.1]: https://github.com/open-telemetry/opentelemetry-go-contrib/releases/tag/v1.1.1
[1.1.0/0.26.0]: https://github.com/open-telemetry/opentelemetry-go-contrib/releases/tag/v1.1.0
[1.0.0/0.25.0]: https://github.com/open-telemetry/opentelemetry-go-contrib/releases/tag/v1.0.0
[0.24.0]: https://github.com/open-telemetry/opentelemetry-go-contrib/releases/tag/v0.24.0
[0.23.0]: https://github.com/open-telemetry/opentelemetry-go-contrib/releases/tag/v0.23.0
[0.22.0]: https://github.com/open-telemetry/opentelemetry-go-contrib/releases/tag/v0.22.0
[0.21.0]: https://github.com/open-telemetry/opentelemetry-go-contrib/releases/tag/v0.21.0
[0.20.0]: https://github.com/open-telemetry/opentelemetry-go-contrib/releases/tag/v0.20.0
[0.19.0]: https://github.com/open-telemetry/opentelemetry-go-contrib/releases/tag/v0.19.0
[0.18.0]: https://github.com/open-telemetry/opentelemetry-go-contrib/releases/tag/v0.18.0
[0.17.0]: https://github.com/open-telemetry/opentelemetry-go-contrib/releases/tag/v0.17.0
[0.16.0]: https://github.com/open-telemetry/opentelemetry-go-contrib/releases/tag/v0.16.0
[0.15.1]: https://github.com/open-telemetry/opentelemetry-go-contrib/releases/tag/v0.15.1
[0.15.0]: https://github.com/open-telemetry/opentelemetry-go-contrib/releases/tag/v0.15.0
[0.14.0]: https://github.com/open-telemetry/opentelemetry-go-contrib/releases/tag/v0.14.0
[0.13.0]: https://github.com/open-telemetry/opentelemetry-go-contrib/releases/tag/v0.13.0
[0.12.0]: https://github.com/open-telemetry/opentelemetry-go-contrib/releases/tag/v0.12.0
[0.11.0]: https://github.com/open-telemetry/opentelemetry-go-contrib/releases/tag/v0.11.0
[0.10.1]: https://github.com/open-telemetry/opentelemetry-go-contrib/releases/tag/v0.10.1
[0.10.0]: https://github.com/open-telemetry/opentelemetry-go-contrib/releases/tag/v0.10.0
[0.9.0]: https://github.com/open-telemetry/opentelemetry-go-contrib/releases/tag/v0.9.0
[0.8.0]: https://github.com/open-telemetry/opentelemetry-go-contrib/releases/tag/v0.8.0
[0.7.0]: https://github.com/open-telemetry/opentelemetry-go-contrib/releases/tag/v0.7.0
[0.6.1]: https://github.com/open-telemetry/opentelemetry-go-contrib/releases/tag/v0.6.1

<!-- Released section ended -->

[Go 1.23]: https://go.dev/doc/go1.23
[Go 1.22]: https://go.dev/doc/go1.22
[Go 1.21]: https://go.dev/doc/go1.21
[Go 1.20]: https://go.dev/doc/go1.20
[Go 1.19]: https://go.dev/doc/go1.19
[Go 1.18]: https://go.dev/doc/go1.18

[GO-2024-2687]: https://pkg.go.dev/vuln/GO-2024-2687<|MERGE_RESOLUTION|>--- conflicted
+++ resolved
@@ -23,11 +23,8 @@
 ### Fixed
 
 - Possible nil dereference panic in `go.opentelemetry.io/contrib/instrumentation/net/http/httptrace/otelhttptrace`. (#5965)
-<<<<<<< HEAD
 - Use Gin's own `ClientIP` method to detect the client's IP, which supports custom proxy headers in `go.opentelemetry.io/contrib/instrumentation/github.com/gin-gonic/gin/otelgin`. (#6095)
 - Non-200 HTTP status codes when retrieving sampling rules in `go.opentelemetry.io/contrib/samplers/aws/xray` now return an error. (#5718)
-=======
->>>>>>> aaa6d68c
 
 ### Removed
 
