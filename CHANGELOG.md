# Changelog

All notable changes to this project will be documented in this file.

The format is based on [Keep a Changelog](https://keepachangelog.com/en/1.0.0/).

This project adheres to [Semantic Versioning](https://semver.org/spec/v2.0.0.html).

## [Unreleased]

### Added

- The `Severitier` and `SeverityVar` types are added to `go.opentelemetry.io/contrib/processors/minsev` allowing dynamic configuration of the severity used by the `LogProcessor`. (#6116)

### Changed

- The function signature of `NewLogProcessor` in `go.opentelemetry.io/contrib/processors/minsev` has changed to accept the added `Severitier` interface instead of a `log.Severity`. (#6116)

### Fixed

- Possible nil dereference panic in `go.opentelemetry.io/contrib/instrumentation/net/http/httptrace/otelhttptrace`. (#5965)
<<<<<<< HEAD
- Use Gin's own `ClientIP` method to detect the client's IP, which supports custom proxy headers in `go.opentelemetry.io/contrib/instrumentation/github.com/gin-gonic/gin/otelgin`. (#6095)
=======
- Non-200 HTTP status codes when retrieving sampling rules in `go.opentelemetry.io/contrib/samplers/aws/xray` now return an error. (#5718)

### Removed

- The `Minimum` field of the `LogProcessor` in `go.opentelemetry.io/contrib/processors/minsev` is removed.
  Use `NewLogProcessor` to configure this setting. (#6116)
>>>>>>> d3836d6b

<!-- Released section -->
<!-- Don't change this section unless doing release -->

## [1.30.0/0.55.0/0.24.0/0.10.0/0.5.0/0.3.0/0.2.0] - 2024-09-10

### Added

- Add `NewProducer` to `go.opentelemetry.io/contrib/instrumentation/runtime`, which allows collecting the `go.schedule.duration` histogram metric from the Go runtime. (#5991)
- Add gRPC protocol support for OTLP log exporter in `go.opentelemetry.io/contrib/exporters/autoexport`. (#6083)

### Removed

- Drop support for [Go 1.21]. (#6046, #6047)

### Fixed

- Superfluous call to `WriteHeader` when flushing after setting a status code in `go.opentelemetry.io/contrib/instrumentation/net/http/otelhttp`. (#6074)
- Superfluous call to `WriteHeader` when writing the response body after setting a status code in `go.opentelemetry.io/contrib/instrumentation/net/http/otelhttp`. (#6055)

## [1.29.0/0.54.0/0.23.0/0.9.0/0.4.0/0.2.0/0.1.0] - 2024-08-23

This release is the last to support [Go 1.21].
The next release will require at least [Go 1.22].

### Added

- Add the `WithSpanAttributes` and `WithMetricAttributes` methods to set custom attributes to the stats handler in `go.opentelemetry.io/contrib/instrumentation/google.golang.org/grpc/otelgrpc`. (#5133)
- The `go.opentelemetry.io/contrib/bridges/otelzap` module.
  This module provides an OpenTelemetry logging bridge for `go.uber.org/zap`. (#5191)
- Support for the `OTEL_HTTP_CLIENT_COMPATIBILITY_MODE=http/dup` environment variable in `go.opentelemetry.io/contrib/instrumentation/net/http/otelhttp` to emit attributes for both the v1.20.0 and v1.26.0 semantic conventions. (#5401)
- The `go.opentelemetry.io/contrib/bridges/otelzerolog` module.
  This module provides an OpenTelemetry logging bridge for `github.com/rs/zerolog`. (#5405)
- Add `WithGinFilter` filter parameter in `go.opentelemetry.io/contrib/instrumentation/github.com/gin-gonic/gin/otelgin` to allow filtering requests with `*gin.Context`. (#5743)
- Support for stdoutlog exporter in `go.opentelemetry.io/contrib/config`. (#5850)
- Add macOS ARM64 platform to the compatibility testing suite. (#5868)
- Add new runtime metrics to `go.opentelemetry.io/contrib/instrumentation/runtime`, which are still disabled by default. (#5870)
- Add the `WithMetricsAttributesFn` option to allow setting dynamic, per-request metric attributes in `go.opentelemetry.io/contrib/instrumentation/net/http/otelhttp`. (#5876)
- The `go.opentelemetry.io/contrib/config` package supports configuring `with_resource_constant_labels` for the prometheus exporter. (#5890)
- Support [Go 1.23]. (#6017)

### Removed

- The deprecated `go.opentelemetry.io/contrib/processors/baggagecopy` package is removed. (#5853)

### Fixed

- Race condition when reading the HTTP body and writing the response in `go.opentelemetry.io/contrib/instrumentation/net/http/otelhttp`. (#5916)

## [1.28.0/0.53.0/0.22.0/0.8.0/0.3.0/0.1.0] - 2024-07-02

### Added

- Add the new `go.opentelemetry.io/contrib/detectors/azure/azurevm` package to provide a resource detector for Azure VMs. (#5422)
- Add support to configure views when creating MeterProvider using the config package. (#5654)
- The `go.opentelemetry.io/contrib/config` add support to configure periodic reader interval and timeout. (#5661)
- Add log support for the autoexport package. (#5733)
- Add support for disabling the old runtime metrics using the `OTEL_GO_X_DEPRECATED_RUNTIME_METRICS=false` environment variable. (#5747)
- Add support for signal-specific protocols environment variables (`OTEL_EXPORTER_OTLP_TRACES_PROTOCOL`, `OTEL_EXPORTER_OTLP_LOGS_PROTOCOL`, `OTEL_EXPORTER_OTLP_METRICS_PROTOCOL`) in `go.opentelemetry.io/contrib/exporters/autoexport`. (#5816)
- The `go.opentelemetry.io/contrib/processors/minsev` module is added.
  This module provides and experimental logging processor with a configurable threshold for the minimum severity records must have to be recorded. (#5817)
- The `go.opentelemetry.io/contrib/processors/baggagecopy` module.
  This module is a replacement of `go.opentelemetry.io/contrib/processors/baggage/baggagetrace`. (#5824)

### Changed

- Improve performance of `go.opentelemetry.io/contrib/instrumentation/google.golang.org/grpc/otelgrpc` with the usage of `WithAttributeSet()` instead of `WithAttribute()`. (#5664)
- Improve performance of `go.opentelemetry.io/contrib/instrumentation/net/http/otelhttp` with the usage of `WithAttributeSet()` instead of `WithAttribute()`. (#5664)
- Update `go.opentelemetry.io/contrib/config` to latest released configuration schema which introduces breaking changes where `Attributes` is now a `map[string]interface{}`. (#5758)
- Upgrade all dependencies of `go.opentelemetry.io/otel/semconv/v1.25.0` to `go.opentelemetry.io/otel/semconv/v1.26.0`. (#5847)

### Fixed

- Custom attributes targeting metrics recorded by the `go.opentelemetry.io/contrib/instrumentation/net/http/otelhttp` are not ignored anymore. (#5129)
- The double setup in `go.opentelemetry.io/contrib/instrumentation/net/http/httptrace/otelhttptrace/example` that caused duplicate traces. (#5564)
- The superfluous `response.WriteHeader` call in `go.opentelemetry.io/contrib/instrumentation/net/http/otelhttp` when the response writer is flushed. (#5634)
- Use `c.FullPath()` method to set `http.route` attribute in `go.opentelemetry.io/contrib/instrumentation/github.com/gin-gonic/gin/otelgin`. (#5734)
- Out-of-bounds panic in case of invalid span ID in `go.opentelemetry.io/contrib/propagators/b3`. (#5754)

### Deprecated

- The `go.opentelemetry.io/contrib/instrumentation/github.com/labstack/echo/otelecho` package is deprecated.
  If you would like to become a Code Owner of this module and prevent it from being removed, see [#5550]. (#5645)
- The `go.opentelemetry.io/contrib/instrumentation/gopkg.in/macaron.v1/otelmacaron` package is deprecated.
  If you would like to become a Code Owner of this module and prevent it from being removed, see [#5552]. (#5646)
- The `go.opentelemetry.io/contrib/samplers/aws/xray` package is deprecated.
  If you would like to become a Code Owner of this module and prevent it from being removed, see [#5554]. (#5647)
- The `go.opentelemetry.io/contrib/processors/baggage/baggagetrace` package is deprecated.
  Use the added `go.opentelemetry.io/contrib/processors/baggagecopy` package instead. (#5824)
  - Use `baggagecopy.NewSpanProcessor` as a replacement for `baggagetrace.New`.
    - `NewSpanProcessor` accepts a `Filter` function type that selects which baggage members are added to a span.
    - `NewSpanProcessor` returns a `*baggagecopy.SpanProcessor` instead of a `trace.SpanProcessor` interface.
      The returned type still implements the interface.

[#5550]: https://github.com/open-telemetry/opentelemetry-go-contrib/issues/5550
[#5552]: https://github.com/open-telemetry/opentelemetry-go-contrib/issues/5552
[#5554]: https://github.com/open-telemetry/opentelemetry-go-contrib/issues/5554

## [1.27.0/0.52.0/0.21.0/0.7.0/0.2.0] - 2024-05-21

### Added

- Add an experimental `OTEL_METRICS_PRODUCERS` environment variable to `go.opentelemetry.io/contrib/autoexport` to be set metrics producers. (#5281)
  - `prometheus` and `none` are supported values. You can specify multiple producers separated by a comma.
  - Add `WithFallbackMetricProducer` option that adds a fallback if the `OTEL_METRICS_PRODUCERS` is not set or empty.
- The `go.opentelemetry.io/contrib/processors/baggage/baggagetrace` module. This module provides a Baggage Span Processor. (#5404)
- Add gRPC trace `Filter` for stats handler to `go.opentelemetry.io/contrib/instrumentation/google.golang.org/grpc/otelgrpc`. (#5196)
- Add a repository Code Ownership Policy. (#5555)
- The `go.opentelemetry.io/contrib/bridges/otellogrus` module.
  This module provides an OpenTelemetry logging bridge for `github.com/sirupsen/logrus`. (#5355)
- The `WithVersion` option function in `go.opentelemetry.io/contrib/bridges/otelslog`.
  This option function is used as a replacement of `WithInstrumentationScope` to specify the logged package version. (#5588)
- The `WithSchemaURL` option function in `go.opentelemetry.io/contrib/bridges/otelslog`.
  This option function is used as a replacement of `WithInstrumentationScope` to specify the semantic convention schema URL for the logged records. (#5588)
- Add support for Cloud Run jobs in `go.opentelemetry.io/contrib/detectors/gcp`. (#5559)

### Changed

- The gRPC trace `Filter` for interceptor is renamed to `InterceptorFilter`. (#5196)
- The gRPC trace filter functions `Any`, `All`, `None`, `Not`, `MethodName`, `MethodPrefix`, `FullMethodName`, `ServiceName`, `ServicePrefix` and `HealthCheck` for interceptor are moved to `go.opentelemetry.io/contrib/instrumentation/google.golang.org/grpc/otelgrpc/filters/interceptor`.
  With this change, the filters in `go.opentelemetry.io/contrib/instrumentation/google.golang.org/grpc/otelgrpc` are now working for stats handler. (#5196)
- `NewSDK` in `go.opentelemetry.io/contrib/config` now returns a configured SDK with a valid `LoggerProvider`. (#5427)

- `NewLogger` now accepts a `name` `string` as the first argument.
  This parameter is used as a replacement of `WithInstrumentationScope` to specify the name of the logger backing the underlying `Handler`. (#5588)
- `NewHandler` now accepts a `name` `string` as the first argument.
  This parameter is used as a replacement of `WithInstrumentationScope` to specify the name of the logger backing the returned `Handler`. (#5588)
- Upgrade all dependencies of `go.opentelemetry.io/otel/semconv/v1.24.0` to `go.opentelemetry.io/otel/semconv/v1.25.0`. (#5605)

### Removed

- The `WithInstrumentationScope` option function in `go.opentelemetry.io/contrib/bridges/otelslog` is removed.
  Use the `name` parameter added to `NewHandler` and `NewLogger` as well as `WithVersion` and `WithSchema` as replacements. (#5588)

### Deprecated

- The `InterceptorFilter` type in `go.opentelemetry.io/contrib/instrumentation/google.golang.org/grpc/otelgrpc` is deprecated. (#5196)

## [1.26.0/0.51.0/0.20.0/0.6.0/0.1.0] - 2024-04-24

### Added

- `NewSDK` in `go.opentelemetry.io/contrib/config` now returns a configured SDK with a valid `MeterProvider`. (#4804)

### Changed

- Change the scope name for the prometheus bridge to `go.opentelemetry.io/contrib/bridges/prometheus` to match the package. (#5396)
- Add support for settings additional properties for resource configuration in `go.opentelemetry.io/contrib/config`. (#4832)

### Fixed

- Fix bug where an empty exemplar was added to counters in `go.opentelemetry.io/contrib/bridges/prometheus`. (#5395)
- Fix bug where the last histogram bucket was missing in `go.opentelemetry.io/contrib/bridges/prometheus`. (#5395)

## [1.25.0/0.50.0/0.19.0/0.5.0/0.0.1] - 2024-04-05

### Added

- Implemented setting the `cloud.resource_id` resource attribute in `go.opentelemetry.io/detectors/aws/ecs` based on the ECS Metadata v4 endpoint. (#5091)
- The `go.opentelemetry.io/contrib/bridges/otelslog` module.
  This module provides an OpenTelemetry logging bridge for "log/slog". (#5335)

### Fixed

- Update all dependencies to address [GO-2024-2687]. (#5359)

### Removed

- Drop support for [Go 1.20]. (#5163)

## [1.24.0/0.49.0/0.18.0/0.4.0] - 2024-02-23

This release is the last to support [Go 1.20].
The next release will require at least [Go 1.21].

### Added

- Support [Go 1.22]. (#5082)
- Add support for Summary metrics to `go.opentelemetry.io/contrib/bridges/prometheus`. (#5089)
- Add support for Exponential (native) Histograms in `go.opentelemetry.io/contrib/bridges/prometheus`. (#5093)

### Removed

- The deprecated `RequestCount` constant in `go.opentelemetry.io/contrib/instrumentation/net/http/otelhttp` is removed. (#4894)
- The deprecated `RequestContentLength` constant in `go.opentelemetry.io/contrib/instrumentation/net/http/otelhttp` is removed. (#4894)
- The deprecated `ResponseContentLength` constant in `go.opentelemetry.io/contrib/instrumentation/net/http/otelhttp` is removed. (#4894)
- The deprecated `ServerLatency` constant in `go.opentelemetry.io/contrib/instrumentation/net/http/otelhttp` is removed. (#4894)

### Fixed

- Retrieving the body bytes count in `go.opentelemetry.io/contrib/instrumentation/net/http/otelhttp` does not cause a data race anymore. (#5080)

## [1.23.0/0.48.0/0.17.0/0.3.0] - 2024-02-06

### Added

- Add client metric support to `go.opentelemetry.io/contrib/instrumentation/net/http/otelhttp`. (#4707)
- Add peer attributes to spans recorded by `NewClientHandler`, `NewServerHandler` in `go.opentelemetry.io/contrib/instrumentation/google.golang.org/grpc/otelgrpc`. (#4873)
- Add support for `cloud.account.id`, `cloud.availability_zone` and `cloud.region` in the AWS ECS detector. (#4860)

### Changed

- The fallback options in  `go.opentelemetry.io/contrib/exporters/autoexport` now accept factory functions. (#4891)
  - `WithFallbackMetricReader(metric.Reader) MetricOption` is replaced with `func WithFallbackMetricReader(func(context.Context) (metric.Reader, error)) MetricOption`.
  - `WithFallbackSpanExporter(trace.SpanExporter) SpanOption` is replaced with `WithFallbackSpanExporter(func(context.Context) (trace.SpanExporter, error)) SpanOption`.
- The `http.server.request_content_length` metric in `go.opentelemetry.io/contrib/instrumentation/net/http/otelhttp` is changed to `http.server.request.size`.(#4707)
- The `http.server.response_content_length` metric in `go.opentelemetry.io/contrib/instrumentation/net/http/otelhttp` is changed to `http.server.response.size`.(#4707)

### Deprecated

- The `RequestCount`, `RequestContentLength`, `ResponseContentLength`, `ServerLatency` constants in `go.opentelemetry.io/contrib/instrumentation/net/http/otelhttp` are deprecated. (#4707)

### Fixed

- Do not panic in `go.opentelemetry.io/contrib/instrumentation/google.golang.org/grpc/otelgrpc` if `MeterProvider` returns a `nil` instrument. (#4875)

## [1.22.0/0.47.0/0.16.0/0.2.0] - 2024-01-18

### Added

- Add `SDK.Shutdown` method in `"go.opentelemetry.io/contrib/config"`. (#4583)
- `NewSDK` in `go.opentelemetry.io/contrib/config` now returns a configured SDK with a valid `TracerProvider`. (#4741)

### Changed

- The semantic conventions used by `go.opentelemetry.io/contrib/instrumentation/github.com/emicklei/go-restful/otelrestful` are upgraded to v1.20.0. (#4320)
- The semantic conventions used by `go.opentelemetry.io/contrib/instrumentation/github.com/gin-gonic/gin/otelgin` are upgraded to v1.20.0. (#4320)
- The semantic conventions used by `go.opentelemetry.io/contrib/instrumentation/github.com/gorilla/mux/otelmux` are upgraded to v1.20.0. (#4320)
- The semantic conventions used by `go.opentelemetry.io/contrib/instrumentation/github.com/labstack/echo/otelecho` are upgraded to v1.20.0. (#4320)
- The semantic conventions used by `go.opentelemetry.io/contrib/instrumentation/gopkg.in/macaron.v1/otelmacaron` are upgraded to v1.20.0. (#4320)
- The semantic conventions used by `go.opentelemetry.io/contrib/instrumentation/net/http/httptrace/otelhttptrace` are upgraded to v1.20.0. (#4320)
- The semantic conventions used by `go.opentelemetry.io/contrib/instrumentation/net/http/httptrace/otelhttptrace/example` are upgraded to v1.20.0. (#4320)
- The semantic conventions used by `go.opentelemetry.io/contrib/instrumentation/net/http/otelhttp/example` are upgraded to v1.20.0. (#4320)
- The semantic conventions used by `go.opentelemetry.io/contrib/instrumentation/net/http/otelhttp`are upgraded to v1.20.0. (#4320)
- Updated configuration schema to include `schema_url` for resource definition and `without_type_suffix` and `without_units` for the Prometheus exporter. (#4727)
- The semantic conventions used by the `go.opentelemetry.io/contrib/detectors/aws/ecs` resource detector are upgraded to v1.24.0. (#4803)
- The semantic conventions used by the `go.opentelemetry.io/contrib/detectors/aws/lambda` resource detector are upgraded to v1.24.0. (#4803)
- The semantic conventions used by the `go.opentelemetry.io/contrib/detectors/aws/ec2` resource detector are upgraded to v1.24.0. (#4803)
- The semantic conventions used by the `go.opentelemetry.io/contrib/detectors/aws/eks` resource detector are upgraded to v1.24.0. (#4803)
- The semantic conventions used by the `go.opentelemetry.io/contrib/detectors/gcp` resource detector are upgraded to v1.24.0. (#4803)
- The semantic conventions used in `go.opentelemetry.io/contrib/instrumentation/github.com/aws/aws-lambda-go/otellambda/test` are upgraded to v1.24.0. (#4803)

### Fixed

- Fix `NewServerHandler` in `go.opentelemetry.io/contrib/instrumentation/google.golang.org/grpc/otelgrpc` to correctly set the span status depending on the gRPC status. (#4587)
- The `stats.Handler` from `go.opentelemetry.io/contrib/instrumentation/google.golang.org/grpc/otelgrpc` now does not crash when receiving an unexpected context. (#4825)
- Update `go.opentelemetry.io/contrib/detectors/aws/ecs` to fix the task ARN when it is not valid. (#3583)
- Do not panic in `go.opentelemetry.io/contrib/detectors/aws/ecs` when the container ARN is not valid. (#3583)

## [1.21.1/0.46.1/0.15.1/0.1.1] - 2023-11-16

### Changed

- Upgrade dependencies of OpenTelemetry Go to use the new [`v1.21.0`/`v0.44.0` release](https://github.com/open-telemetry/opentelemetry-go/releases/tag/v1.21.0). (#4582)

### Fixed

- Fix `StreamClientInterceptor` in `go.opentelemetry.io/contrib/instrumentation/google.golang.org/grpc/otelgrpc` to end the spans synchronously. (#4537)
- Fix data race in stats handlers when processing messages received and sent metrics in `go.opentelemetry.io/contrib/instrumentation/google.golang.org/grpc/otelgrpc`. (#4577)
- The stats handlers `NewClientHandler`, `NewServerHandler` in `go.opentelemetry.io/contrib/instrumentation/google.golang.org/grpc/otelgrpc` now record RPC durations in `ms` instead of `ns`. (#4548)

## [1.21.0/0.46.0/0.15.0/0.1.0] - 2023-11-10

### Added

- Add `"go.opentelemetry.io/contrib/samplers/jaegerremote".WithSamplingStrategyFetcher` which sets custom fetcher implementation. (#4045)
- Add `"go.opentelemetry.io/contrib/config"` package that includes configuration models generated via go-jsonschema. (#4376)
- Add `NewSDK` function to `"go.opentelemetry.io/contrib/config"`. The initial implementation only returns noop providers. (#4414)
- Add metrics support (No-op, OTLP and Prometheus) to `go.opentelemetry.io/contrib/exporters/autoexport`. (#4229, #4479)
- Add support for `console` span exporter and metrics exporter in `go.opentelemetry.io/contrib/exporters/autoexport`. (#4486)
- Set unit and description on all instruments in `go.opentelemetry.io/contrib/instrumentation/net/http/otelhttp`. (#4500)
- Add metric support for `grpc.StatsHandler` in `go.opentelemetry.io/contrib/instrumentation/google.golang.org/grpc/otelgrpc`. (#4356)
- Expose the name of the scopes in all instrumentation libraries as `ScopeName`. (#4448)

### Changed

- Dropped compatibility testing for [Go 1.19].
  The project no longer guarantees support for this version of Go. (#4352)
- Upgrade dependencies of OpenTelemetry Go to use the new [`v1.20.0`/`v0.43.0` release](https://github.com/open-telemetry/opentelemetry-go/releases/tag/v1.20.0). (#4546)
- In `go.opentelemetry.io/contrib/exporters/autoexport`, `Option` was renamed to `SpanOption`. The old name is deprecated but continues to be supported as an alias. (#4229)

### Deprecated

- The interceptors (`UnaryClientInterceptor`, `StreamClientInterceptor`, `UnaryServerInterceptor`, `StreamServerInterceptor`, `WithInterceptorFilter`) are deprecated. Use stats handlers (`NewClientHandler`, `NewServerHandler`) instead. (#4534)

### Fixed

- The `go.opentelemetry.io/contrib/samplers/jaegerremote` sampler does not panic when the default HTTP round-tripper (`http.DefaultTransport`) is not `*http.Transport`. (#4045)
- The `UnaryServerInterceptor` in `go.opentelemetry.io/contrib/instrumentation/google.golang.org/grpc/otelgrpc` now sets gRPC status code correctly for the `rpc.server.duration` metric. (#4481)
- The `NewClientHandler`, `NewServerHandler` in `go.opentelemetry.io/contrib/instrumentation/google.golang.org/grpc/otelgrpc` now honor `otelgrpc.WithMessageEvents` options. (#4536)
- The `net.sock.peer.*` and `net.peer.*` high cardinality attributes are removed from the metrics generated by `go.opentelemetry.io/contrib/instrumentation/google.golang.org/grpc/otelgrpc`. (#4322)

## [1.20.0/0.45.0/0.14.0] - 2023-09-28

### Added

- Set the description for the `rpc.server.duration` metric in `go.opentelemetry.io/contrib/instrumentation/google.golang.org/grpc/otelgrpc`. (#4302)
- Add `NewServerHandler` and `NewClientHandler` that return a `grpc.StatsHandler` used for gRPC instrumentation in `go.opentelemetry.io/contrib/instrumentation/google.golang.org/grpc/otelgrpc`. (#3002)
- Add new Prometheus bridge module in `go.opentelemetry.io/contrib/bridges/prometheus`. (#4227)

### Changed

- Upgrade dependencies of OpenTelemetry Go to use the new [`v1.19.0`/`v0.42.0`/`v0.0.7` release](https://github.com/open-telemetry/opentelemetry-go/releases/tag/v1.19.0).
- Use `grpc.StatsHandler` for gRPC instrumentation in `go.opentelemetry.io/contrib/instrumentation/google.golang.org/grpc/otelgrpc/example`. (#4325)

## [1.19.0/0.44.0/0.13.0] - 2023-09-12

### Added

- Add `gcp.gce.instance.name` and `gcp.gce.instance.hostname` resource attributes to `go.opentelemetry.io/contrib/detectors/gcp`. (#4263)

### Changed

- The semantic conventions used by `go.opentelemetry.io/contrib/detectors/aws/ec2` have been upgraded to v1.21.0. (#4265)
- The semantic conventions used by `go.opentelemetry.io/contrib/detectors/aws/ecs` have been upgraded to v1.21.0. (#4265)
- The semantic conventions used by `go.opentelemetry.io/contrib/detectors/aws/eks` have been upgraded to v1.21.0. (#4265)
- The semantic conventions used by `go.opentelemetry.io/contrib/detectors/aws/lambda` have been upgraded to v1.21.0. (#4265)
- The semantic conventions used by `go.opentelemetry.io/contrib/instrumentation/github.com/aws/aws-lambda-go/otellambda` have been upgraded to v1.21.0. (#4265)
  - The `faas.execution` attribute is now `faas.invocation_id`.
  - The `faas.id` attribute is now `aws.lambda.invoked_arn`.
- The semantic conventions used by `go.opentelemetry.io/contrib/instrumentation/github.com/aws/aws-sdk-go-v2/otelaws` have been upgraded to v1.21.0. (#4265)
- The `http.request.method` attribute will only allow known HTTP methods from the metrics generated by `go.opentelemetry.io/contrib/instrumentation/net/http/otelhttp`. (#4277)

### Removed

- The high cardinality attributes `net.sock.peer.addr`, `net.sock.peer.port`, `http.user_agent`, `enduser.id`, and `http.client_ip` were removed from the metrics generated by `go.opentelemetry.io/contrib/instrumentation/net/http/otelhttp`. (#4277)
- The deprecated `go.opentelemetry.io/contrib/instrumentation/github.com/astaxie/beego/otelbeego` module is removed. (#4295)
- The deprecated `go.opentelemetry.io/contrib/instrumentation/github.com/go-kit/kit/otelkit` module is removed. (#4295)
- The deprecated `go.opentelemetry.io/contrib/instrumentation/github.com/Shopify/sarama/otelsarama` module is removed. (#4295)
- The deprecated `go.opentelemetry.io/contrib/instrumentation/github.com/bradfitz/gomemcache/memcache/otelmemcache` module is removed. (#4295)
- The deprecated `go.opentelemetry.io/contrib/instrumentation/github.com/gocql/gocql/otelgocql` module is removed. (#4295)

## [1.18.0/0.43.0/0.12.0] - 2023-08-28

### Added

- Add `NewMiddleware` function in `go.opentelemetry.io/contrib/instrumentation/net/http/otelhttp`. (#2964)
- The `go.opentelemetry.io/contrib/exporters/autoexport` package to provide configuration of trace exporters with useful defaults and environment variable support. (#2753, #4100, #4130, #4132, #4134)
- `WithRouteTag` in `go.opentelemetry.io/contrib/instrumentation/net/http/otelhttp` adds HTTP route attribute to metrics. (#615)
- Add `WithSpanOptions` option in `go.opentelemetry.io/contrib/instrumentation/google.golang.org/grpc/otelgrpc`. (#3768)
- Add testing support for Go 1.21. (#4233)
- Add `WithFilter` option to `go.opentelemetry.io/contrib/instrumentation/github.com/gorilla/mux/otelmux`. (#4230)

### Changed

- Change interceptors in `go.opentelemetry.io/contrib/instrumentation/google.golang.org/grpc/otelgrpc` to disable `SENT`/`RECEIVED` events.
  Use `WithMessageEvents()` to turn back on. (#3964)

### Changed

- `go.opentelemetry.io/contrib/detectors/gcp`: Detect `faas.instance` instead of `faas.id`, since `faas.id` is being removed. (#4198)

### Fixed

- AWS XRay Remote Sampling to cap `quotaBalance` to 1x quota in `go.opentelemetry.io/contrib/samplers/aws/xray`. (#3651, #3652)
- Do not panic when the HTTP request has the "Expect: 100-continue" header in `go.opentelemetry.io/contrib/instrumentation/net/http/httptrace/otelhttptrace`. (#3892)
- Fix span status value set for non-standard HTTP status codes in modules listed below. (#3966)
  - `go.opentelemetry.io/contrib/instrumentation/github.com/emicklei/go-restful/otelrestful`
  - `go.opentelemetry.io/contrib/instrumentation/github.com/gin-gonic/gin/otelgin`
  - `go.opentelemetry.io/contrib/instrumentation/github.com/gorilla/mux/otelmux`
  - `go.opentelemetry.io/contrib/instrumentation/github.com/labstack/echo/otelecho`
  - `go.opentelemetry.io/contrib/instrumentation/gopkg.in/macaron.v1/otelmacaron`
  - `go.opentelemetry.io/contrib/instrumentation/net/http/httptrace/otelhttptrace`
  - `go.opentelemetry.io/contrib/instrumentation/net/http/otelhttp`
- Do not modify the origin request in `RoundTripper` in `go.opentelemetry.io/contrib/instrumentation/net/http/otelhttp`. (#4033)
- Handle empty value of `OTEL_PROPAGATORS` environment variable the same way as when the variable is unset in `go.opentelemetry.io/contrib/propagators/autoprop`. (#4101)
- Fix gRPC service/method URL path parsing discrepancies in `go.opentelemetry.io/contrib/instrumentation/google.golang.org/grpc/otelgrpc`. (#4135)

### Deprecated

- The `go.opentelemetry.io/contrib/instrumentation/github.com/astaxie/beego/otelbeego` module is deprecated. (#4092, #4104)
- The `go.opentelemetry.io/contrib/instrumentation/github.com/go-kit/kit/otelkit` module is deprecated. (#4093, #4104)
- The `go.opentelemetry.io/contrib/instrumentation/github.com/Shopify/sarama/otelsarama` module is deprecated. (#4099)
- The `go.opentelemetry.io/contrib/instrumentation/github.com/bradfitz/gomemcache/memcache/otelmemcache` module is deprecated. (#4164)
- The `go.opentelemetry.io/contrib/instrumentation/github.com/gocql/gocql/otelgocql` module is deprecated. (#4164)

### Removed

- Remove `Handler` type in `go.opentelemetry.io/contrib/instrumentation/net/http/otelhttp`. (#2964)

## [1.17.0/0.42.0/0.11.0] - 2023-05-23

### Changed

- Use `strings.Cut()` instead of `string.SplitN()` for better readability and memory use. (#3822)

## [1.17.0-rc.1/0.42.0-rc.1/0.11.0-rc.1] - 2023-05-17

### Changed

- Upgrade dependencies of OpenTelemetry Go to use the new [`v1.16.0-rc.1`/`v0.39.0-rc.1` release](https://github.com/open-telemetry/opentelemetry-go/releases/tag/v1.16.0-rc.1).
- Remove `semver:` prefix from instrumentation version. (#3681, #3798)

### Deprecated

- `SemVersion` functions in instrumentation packages are deprecated, use `Version` instead. (#3681, #3798)

## [1.16.1/0.41.1/0.10.1] - 2023-05-02

### Added

- The `WithPublicEndpoint` and `WithPublicEndpointFn` options in `go.opentelemetry.io/contrib/instrumentation/github.com/gorilla/mux/otelmux`. (#3661)

### Changed

- Upgrade dependencies of OpenTelemetry Go to use the new [`v1.15.1`/`v0.38.1` release](https://github.com/open-telemetry/opentelemetry-go/releases/tag/v1.15.1)

### Fixed

- AWS XRay Remote Sampling to preserve previous rule if updated rule property has not changed in `go.opentelemetry.io/contrib/samplers/aws/xray`. (#3619, #3620)

## [1.16.0/0.41.0/0.10.0] - 2023-04-28

### Added

- AWS SDK add `rpc.system` attribute in `go.opentelemetry.io/contrib/instrumentation/github.com/aws/aws-sdk-go-v2/otelaws`. (#3582, #3617)

### Changed

- Update `go.opentelemetry.io/contrib/instrumentation/google.golang.org/grpc/otelgrpc` to align gRPC server span status with the changes in the OpenTelemetry specification. (#3685)
- Adding the `db.statement` tag to spans in `go.opentelemetry.io/contrib/instrumentation/go.mongodb.org/mongo-driver/mongo/otelmongo` is now disabled by default. (#3519)

### Fixed

- The error received by `otelecho` middleware is then passed back to upstream middleware instead of being swallowed. (#3656)
- Prevent taking from reservoir in AWS XRay Remote Sampler when there is zero capacity in `go.opentelemetry.io/contrib/samplers/aws/xray`. (#3684)
- Fix `otelhttp.Handler` in `go.opentelemetry.io/contrib/instrumentation/net/http/otelhttp` to propagate multiple `WriteHeader` calls while persisting the initial `statusCode`. (#3580)

## [1.16.0-rc.2/0.41.0-rc.2/0.10.0-rc.2] - 2023-03-23

### Added

- The `WithPublicEndpoint` and `WithPublicEndpointFn` options in `go.opentelemetry.io/contrib/instrumentation/github.com/emicklei/go-restful/otelrestful`. (#3563)

### Fixed

- AWS SDK rename attributes `aws.operation`, `aws.service` to `rpc.method`,`rpc.service` in `go.opentelemetry.io/contrib/instrumentation/github.com/aws/aws-sdk-go-v2/otelaws`. (#3582, #3617)
- AWS SDK span name to be of the format `Service.Operation` in `go.opentelemetry.io/contrib/instrumentation/github.com/aws/aws-sdk-go-v2/otelaws`. (#3582, #3521)
- Prevent sampler configuration reset from erroneously sampling first span in `go.opentelemetry.io/contrib/samplers/jaegerremote`. (#3603, #3604)

## [1.16.0-rc.1/0.41.0-rc.1/0.10.0-rc.1] - 2023-03-02

### Changed

- Dropped compatibility testing for [Go 1.18].
  The project no longer guarantees support for this version of Go. (#3516)

## [1.15.0/0.40.0/0.9.0] - 2023-02-27

This release is the last to support [Go 1.18].
The next release will require at least [Go 1.19].

### Added

- Support [Go 1.20]. (#3372)
- Add `SpanNameFormatter` option to package `go.opentelemetry.io/contrib/instrumentation/github.com/gin-gonic/gin/otelgin`. (#3343)

### Changed

- Change to use protobuf parser instead of encoding/json to accept enums as strings in `go.opentelemetry.io/contrib/samplers/jaegerremote`. (#3183)

### Fixed

- Remove use of deprecated `"math/rand".Seed` in `go.opentelemetry.io/contrib/instrumentation/github.com/Shopify/sarama/otelsarama/example/producer`. (#3396)
- Do not assume "aws" partition in ecs detector to prevent panic in `go.opentelemetry.io/contrib/detectors/aws/ecs`. (#3167)
- The span name of producer spans from `go.opentelemetry.io/contrib/instrumentation/github.com/Shopify/sarama/otelsarama` is corrected to use `publish` instead of `send`. (#3369)
- Attribute types are corrected in `go.opentelemetry.io/contrib/instrumentation/github.com/aws/aws-sdk-go-v2/otelaws`. (#3369)
  - `aws.dynamodb.table_names` is now a string slice value.
  - `aws.dynamodb.global_secondary_indexes` is now a string slice value.
  - `aws.dynamodb.local_secondary_indexes` is now a string slice value.
  - `aws.dynamodb.attribute_definitions` is now a string slice value.
  - `aws.dynamodb.global_secondary_index_updates` is now a string slice value.
  - `aws.dynamodb.provisioned_read_capacity` is now a `float64` value.
  - `aws.dynamodb.provisioned_write_capacity` is now a `float64` value.

## [1.14.0/0.39.0/0.8.0] - 2023-02-07

### Changed

- Change `runtime.uptime` instrument in `go.opentelemetry.io/contrib/instrumentation/runtime` from `Int64ObservableUpDownCounter` to `Int64ObservableCounter`,
 since the value is monotonic. (#3347)
- `samplers/jaegerremote`: change to use protobuf parser instead of encoding/json to accept enums as strings. (#3183)

### Fixed

- The GCE detector in `go.opentelemetry.io/contrib/detectors/gcp` includes the "cloud.region" attribute when appropriate. (#3367)

## [1.13.0/0.38.0/0.7.0] - 2023-01-30

### Added

- Add `WithSpanNameFormatter` to `go.opentelemetry.io/contrib/instrumentation/github.com/gorilla/mux/otelmux` to allow customizing span names. (#3041)
- Add missing recommended AWS Lambda resource attributes `faas.instance` and `faas.max_memory` in `go.opentelemetry.io/contrib/detectors/aws/lambda`. (#3148)
- Improve documentation for `go.opentelemetry.io/contrib/samplers/jaegerremote` by providing examples of sampling endpoints. (#3147)
- Add `WithServerName` to `go.opentelemetry.io/contrib/instrumentation/net/http/otelhttp` to set the primary server name of a `Handler`. (#3182)

### Changed

- Remove expensive calculation of uncompressed message size attribute in `go.opentelemetry.io/contrib/instrumentation/google.golang.org/grpc/otelgrpc`. (#3168)
- Upgrade all `semconv` packages to use `v1.17.0`. (#3182)
- Upgrade dependencies of OpenTelemetry Go to use the new [`v1.12.0`/`v0.35.0` release](https://github.com/open-telemetry/opentelemetry-go/releases/tag/v1.12.0). (#3190, #3170)

## [1.12.0/0.37.0/0.6.0]

### Added

- Implemented retrieving the [`aws.ecs.*` resource attributes](https://opentelemetry.io/docs/reference/specification/resource/semantic_conventions/cloud_provider/aws/ecs/) in `go.opentelemetry.io/detectors/aws/ecs` based on the ECS Metadata v4 endpoint. (#2626)
- The `WithLogger` option to `go.opentelemetry.io/contrib/samplers/jaegerremote` to allow users to pass a `logr.Logger` and have operations logged. (#2566)
- Add the `messaging.url` & `messaging.system` attributes to all appropriate SQS operations in the `go.opentelemetry.io/contrib/instrumentation/github.com/aws/aws-sdk-go-v2/otelaws` package. (#2879)
- Add example use of the metrics signal to `go.opentelemetry.io/contrib/instrumentation/net/http/otelhttp/example`. (#2610)
- [otelgin] Add support for filters to the `go.opentelemetry.io/contrib/instrumentation/github.com/gin-gonic/gin/otelgin` package to provide the way to control which inbound requests are traced. (#2965, #2963)

### Fixed

- Set the status_code span attribute even if the HTTP handler hasn't written anything. (#2822)
- Do not wrap http.NoBody in `go.opentelemetry.io/contrib/instrumentation/net/http/otelhttp`, which fixes handling of that special request body. (#2983)

## [1.11.1/0.36.4/0.5.2]

### Added

- Add trace context propagation support to `instrumentation/github.com/aws/aws-sdk-go-v2/otelaws` (#2856).
- [otelgrpc] Add `WithMeterProvider` function to enable metric and add metric `rpc.server.duration` to otelgrpc instrumentation library. (#2700)

### Changed

- Upgrade dependencies of OpenTelemetry Go to use the new [`v1.11.1`/`v0.33.0` release](https://github.com/open-telemetry/opentelemetry-go/releases/tag/v1.11.1)

## [1.11.0/0.36.3/0.5.1]

### Changed

- Upgrade dependencies of the OpenTelemetry Go Metric SDK to use the new [`v1.11.0`/`v0.32.3` release](https://github.com/open-telemetry/opentelemetry-go/releases/tag/v1.11.0)

## [0.36.2]

### Changed

- Upgrade dependencies of the OpenTelemetry Go Metric SDK to use the new [`v0.32.2` release](https://github.com/open-telemetry/opentelemetry-go/releases/tag/sdk%2Fmetric%2Fv0.32.2)
- Avoid getting a new Tracer for every RPC in `go.opentelemetry.io/contrib/instrumentation/google.golang.org/grpc/otelgrpc`. (#2835)
- Conditionally compute message size for tracing events using proto v2 API rather than legacy v1 API in `go.opentelemetry.io/contrib/instrumentation/google.golang.org/grpc/otelgrpc`. (#2647)

### Deprecated

- The `Inject` function in `go.opentelemetry.io/contrib/instrumentation/google.golang.org/grpc/otelgrpc` is deprecated. (#2838)
- The `Extract` function in `go.opentelemetry.io/contrib/instrumentation/google.golang.org/grpc/otelgrpc` is deprecated. (#2838)

## [0.36.1]

### Changed

- Upgrade dependencies of the OpenTelemetry Go Metric SDK to use the new [`v0.32.1` release](https://github.com/open-telemetry/opentelemetry-go/releases/tag/sdk%2Fmetric%2Fv0.32.1)

### Removed

- Drop support for Go 1.17.
  The project currently only supports Go 1.18 and above. (#2785)

## [0.36.0]

### Changed

- Upgrade dependencies of the OpenTelemetry Go Metric SDK to use the new [`v0.32.0` release](https://github.com/open-telemetry/opentelemetry-go/releases/tag/sdk%2Fmetric%2Fv0.32.0). (#2781, #2756, #2758, #2760, #2762)

## [1.10.0/0.35.0/0.5.0]

### Changed

- Rename the `Typ` field of `"go.opentelemetry.io/contrib/instrumentation/google.golang.org/grpc/otelgrpc".InterceptorInfo` to `Type`. (#2688)
- Use Go 1.19 as the default version for CI testing/linting. (#2675)

### Fixed

- Fix the Jaeger propagator rejecting trace IDs that are both shorter than 128 bits and not exactly 64 bits long (while not being 0).
  Also fix the propagator rejecting span IDs shorter than 64 bits.
  This fixes compatibility with Jaeger clients encoding trace and span IDs as variable-length hex strings, [as required by the Jaeger propagation format](https://www.jaegertracing.io/docs/1.37/client-libraries/#value). (#2731)

## [1.9.0/0.34.0/0.4.0] - 2022-08-02

### Added

- Add gRPC trace `Filter` to the `go.opentelemetry.io/contrib/instrumentation/google.golang.org/grpc/otelgrpc` package to provide the way to filter the traces automatically generated in interceptors. (#2572)
- The `TextMapPropagator` function to `go.opentelemetry.io/contrib/propagators/autoprop`.
  This function is used to return a composite `TextMapPropagator` from registered names (instead of having to specify with an environment variable). (#2593)

### Changed

- Upgraded all `semconv` package use to `v1.12.0`. (#2589)

## [1.8.0/0.33.0] - 2022-07-08

### Added

- The `go.opentelemetry.io/contrib/propagators/autoprop` package to provide configuration of propagators with useful defaults and envar support. (#2258)
- `WithPublicEndpointFn` hook to dynamically detect public HTTP requests and set their trace parent as a link. (#2342)

### Fixed

- Fix the `otelhttp`, `otelgin`, `otelmacaron`, `otelrestful` middlewares
  by using `SpanKindServer` when deciding the `SpanStatus`.
  This makes `4xx` response codes to not be an error anymore. (#2427)

## [1.7.0/0.32.0] - 2022-04-28

### Added

- Consistent probability sampler implementation. (#1379)

### Changed

- Upgraded all `semconv` package use to `v1.10.0`.
  This includes a backwards incompatible change for the `otelgocql` package to conform with the specification [change](https://github.com/open-telemetry/opentelemetry-specification/pull/1973).
  The `db.cassandra.keyspace` attribute is now transmitted as the `db.name` attribute. (#2222)

### Fixed

- Fix the `otelmux` middleware by using `SpanKindServer` when deciding the `SpanStatus`.
  This makes `4xx` response codes to not be an error anymore. (#1973)
- Fixed jaegerremote sampler not behaving properly with per operation strategy set. (#2137)
- Stopped injecting propagation context into response headers in otelhttp. (#2180)
- Fix issue where attributes for DynamoDB were not added because of a string miss match. (#2272)

### Removed

- Drop support for Go 1.16.
  The project currently only supports Go 1.17 and above. (#2314)

## [1.6.0/0.31.0] - 2022-03-28

### Added

- The project is now tested against Go 1.18 (in addition to the existing 1.16 and 1.17) (#1976)

### Changed

- Upgraded all dependencies on stable modules from `go.opentelemetry.io/otel` from v1.5.0 to v1.6.1. (#2134)
- Upgraded all dependencies on metric modules from `go.opentelemetry.io/otel` from v0.27.0 to v0.28.0. (#1977)

### Fixed

- otelhttp: Avoid panic by adding nil check to `wrappedBody.Close` (#2164)

## [1.5.0/0.30.0/0.1.0] - 2022-03-16

### Added

- Added the `go.opentelemetry.io/contrib/samplers/jaegerremote` package.
  This package implements the Jaeger remote sampler for OpenTelemetry Go. (#936)
- DynamoDB spans created with the `go.opentelemetry.io/contrib/instrumentation/github.com/aws/aws-sdk-go-v2/otelaws` package now have the appropriate database attributes added for the operation being performed.
  These attributes are detected automatically, but it is also now possible to provide a custom function to set attributes using `WithAttributeSetter`. (#1582)
- Add resource detector for GCP cloud function. (#1584)
- Add OpenTracing baggage extraction to the OpenTracing propagator in `go.opentelemetry.io/contrib/propagators/ot`. (#1880)

### Fixed

- Fix the `echo` middleware by using `SpanKind.SERVER` when deciding the `SpanStatus`.
  This makes `4xx` response codes to not be an error anymore. (#1848)

### Removed

- The deprecated `go.opentelemetry.io/contrib/exporters/metric/datadog` module is removed. (#1920)
- The deprecated `go.opentelemetry.io/contrib/exporters/metric/dogstatsd` module is removed. (#1920)
- The deprecated `go.opentelemetry.io/contrib/exporters/metric/cortex` module is removed.
  Use the `go.opentelemetry.io/otel/exporters/otlp/otlpmetric` exporter as a replacement to send data to a collector which can then export with its PRW exporter. (#1920)

## [1.4.0/0.29.0] - 2022-02-14

### Added

- Add `WithClientTrace` option to `go.opentelemetry.io/contrib/instrumentation/net/http/otelhttp`. (#875)

### Changed

- All metric instruments from the `go.opentelemetry.io/contrib/instrumentation/runtime` package have been renamed from `runtime.go.*` to `process.runtime.go.*` so as to comply with OpenTelemetry semantic conventions. (#1549)

### Fixed

- Change the `http-server-duration` instrument in `go.opentelemetry.io/contrib/instrumentation/net/http/otelhttp` to record milliseconds instead of microseconds.
  This changes fixes the code to comply with the OpenTelemetry specification. (#1414, #1537)
- Fixed the region reported by the `"go.opentelemetry.io/contrib/detectors/gcp".CloudRun` detector to comply with the OpenTelemetry specification.
  It no longer includes the project scoped region path, instead just the region. (#1546)
- The `"go.opentelemetry.io/contrib/instrumentation/net/http/otelhttp".Transport` type now correctly handles protocol switching responses.
  The returned response body implements the `io.ReadWriteCloser` interface if the underlying one does.
  This ensures that protocol switching requests receive a response body that they can write to. (#1329, #1628)

### Deprecated

- The `go.opentelemetry.io/contrib/exporters/metric/datadog` module is deprecated. (#1639)
- The `go.opentelemetry.io/contrib/exporters/metric/dogstatsd` module is deprecated. (#1639)
- The `go.opentelemetry.io/contrib/exporters/metric/cortex` module is deprecated.
  Use the go.opentelemetry.io/otel/exporters/otlp/otlpmetric exporter as a replacement to send data to a collector which can then export with its PRW exporter. (#1639)

### Removed

- Remove the `MinMaxSumCount` from cortex and datadog exporter. (#1554)
- The `go.opentelemetry.io/contrib/exporters/metric/dogstatsd` exporter no longer support exporting histogram or exact data points. (#1639)
- The `go.opentelemetry.io/contrib/exporters/metric/datadog` exporter no longer support exporting exact data points. (#1639)

## [1.3.0/0.28.0] - 2021-12-10

### ⚠️ Notice ⚠️

We have updated the project minimum supported Go version to 1.16

### Changed

- `otelhttptrace.NewClientTrace` now uses `TracerProvider` from the parent context if one exists and none was set with `WithTracerProvider` (#874)

### Fixed

- The `"go.opentelemetry.io/contrib/detector/aws/ecs".Detector` no longer errors if not running in ECS. (#1428)
- `go.opentelemetry.io/contrib/instrumentation/github.com/gorilla/mux/otelmux`
  does not require instrumented HTTP handlers to call `Write` nor
  `WriteHeader` anymore. (#1443)

## [1.2.0/0.27.0] - 2021-11-15

### Changed

- Update dependency on the `go.opentelemetry.io/otel` project to `v1.2.0`.
- `go.opentelemetry.io/contrib/instrumentation/github.com/aws/aws-lambda-go/otellambda/xrayconfig`
  updated to ensure access to the `TracerProvider`.
  - A `NewTracerProvider()` function is available to construct a recommended
    `TracerProvider` configuration.
  - `AllRecommendedOptions()` has been renamed to `WithRecommendedOptions()`
    and takes a `TracerProvider` as an argument.
  - `EventToCarrier()` and `Propagator()` are now `WithEventToCarrier()` and
    `WithPropagator()` to reflect that they return `Option` implementations.

## [1.1.1/0.26.1] - 2021-11-04

### Changed

- The `Transport`, `Handler`, and HTTP client convenience wrappers in the `go.opentelemetry.io/contrib/instrumentation/net/http/otelhttp` package now use the `TracerProvider` from the parent context if one exists and none was explicitly set when configuring the instrumentation. (#873)
- Semantic conventions now use `go.opentelemetry.io/otel/semconv/v1.7.0"`. (#1385)

## [1.1.0/0.26.0] - 2021-10-28

Update dependency on the `go.opentelemetry.io/otel` project to `v1.1.0`.

### Added

- Add instrumentation for the `github.com/aws/aws-lambda-go` package. (#983)
- Add resource detector for AWS Lambda. (#983)
- Add `WithTracerProvider` option for `otelhttptrace.NewClientTrace`. (#1128)
- Add optional AWS X-Ray configuration module for AWS Lambda Instrumentation. (#984)

### Fixed

- The `go.opentelemetry.io/contrib/propagators/ot` propagator returns the words `true` or `false` for the `ot-tracer-sampled` header instead of numerical `0` and `1`. (#1358)

## [1.0.0/0.25.0] - 2021-10-06

- Resource detectors and propagators (with the exception of `go.
  opentelemetry.io/contrib/propagators/opencensus`) are now stable and
  released at v1.0.0.
- Update dependency on the `go.opentelemetry.io/otel` project to `v1.0.1`.
- Update dependency on `go.opentelemetry.io/otel/metric` to `v0.24.0`.

## [0.24.0] - 2021-09-21

- Update dependency on the `go.opentelemetry.io/otel` project to `v1.0.0`.

## [0.23.0] - 2021-09-08

### Added

- Add `WithoutSubSpans`, `WithRedactedHeaders`, `WithoutHeaders`, and `WithInsecureHeaders` options for `otelhttptrace.NewClientTrace`. (#879)

### Changed

- Split `go.opentelemetry.io/contrib/propagators` module into `b3`, `jaeger`, `ot` modules. (#985)
- `otelmongodb` span attributes, name and span status now conform to specification. (#769)
- Migrated EC2 resource detector support from root module `go.opentelemetry.io/contrib/detectors/aws` to a separate EC2 resource detector module `go.opentelemetry.io/contrib/detectors/aws/ec2` (#1017)
- Add `cloud.provider` and `cloud.platform` to AWS detectors. (#1043)
- `otelhttptrace.NewClientTrace` now redacts known sensitive headers by default. (#879)

### Fixed

- Fix span not marked as error in `otelhttp.Transport` when `RoundTrip` fails with an error. (#950)

## [0.22.0] - 2021-07-26

### Added

- Add the `zpages` span processor. (#894)

### Changed

- The `b3.B3` type has been removed.
  `b3.New()` and `b3.WithInjectEncoding(encoding)` are added to replace it. (#868)

### Fixed

- Fix deadlocks and race conditions in `otelsarama.WrapAsyncProducer`.
  The `messaging.message_id` and `messaging.kafka.partition` attributes are now not set if a message was not processed. (#754) (#755) (#881)
- Fix `otelsarama.WrapAsyncProducer` so that the messages from the `Errors` channel contain the original `Metadata`. (#754)

## [0.21.0] - 2021-06-18

### Fixed

- Dockerfile based examples for `otelgin` and `otelmacaron`. (#767)

### Changed

- Supported minimum version of Go bumped from 1.14 to 1.15. (#787)
- EKS Resource Detector now use the Kubernetes Go client to obtain the ConfigMap. (#813)

### Removed

- Remove service name from `otelmongodb` configuration and span attributes. (#763)

## [0.20.0] - 2021-04-23

### Changed

- The `go.opentelemetry.io/contrib/instrumentation/go.mongodb.org/mongo-driver/mongo/otelmongo` instrumentation now accepts a `WithCommandAttributeDisabled`,
   so the caller can specify whether to opt-out of tracing the mongo command. (#712)
- Upgrade to v0.20.0 of `go.opentelemetry.io/otel`. (#758)
- The B3 and Jaeger propagators now store their debug or deferred state in the context.Context instead of the SpanContext. (#758)

## [0.19.0] - 2021-03-19

### Changed

- Upgrade to v0.19.0 of `go.opentelemetry.io/otel`.
- Fix Span names created in HTTP Instrumentation package to conform with guidelines. (#757)

## [0.18.0] - 2021-03-04

### Fixed

- `otelmemcache` no longer sets span status to OK instead of leaving it unset. (#477)
- Fix goroutine leak in gRPC `StreamClientInterceptor`. (#581)

### Removed

- Remove service name from `otelmemcache` configuration and span attributes. (#477)

## [0.17.0] - 2021-02-15

### Added

- Add `ot-tracer` propagator (#562)

### Changed

- Rename project default branch from `master` to `main`.

### Fixed

- Added failure message for AWS ECS resource detector for better debugging (#568)
- Goroutine leak in gRPC StreamClientInterceptor while streamer returns an error. (#581)

## [0.16.0] - 2021-01-13

### Fixed

- Fix module path for AWS ECS resource detector (#517)

## [0.15.1] - 2020-12-14

### Added

- Add registry link check to `Makefile` and pre-release script. (#446)
- A new AWS X-Ray ID Generator (#459)
- Migrate CircleCI jobs to GitHub Actions (#476)
- Add CodeQL GitHub Action (#506)
- Add gosec workflow to GitHub Actions (#507)

### Fixed

- Fixes the body replacement in otelhttp to not to mutate a nil body. (#484)

## [0.15.0] - 2020-12-11

### Added

- A new Amazon EKS resource detector. (#465)
- A new `gcp.CloudRun` detector for detecting resource from a Cloud Run instance. (#455)

## [0.14.0] - 2020-11-20

### Added

- `otelhttp.{Get,Head,Post,PostForm}` convenience wrappers for their `http` counterparts. (#390)
- The AWS detector now adds the cloud zone, host image ID, host type, and host name to the returned `Resource`. (#410)
- Add Amazon ECS Resource Detector for AWS X-Ray. (#466)
- Add propagator for AWS X-Ray (#462)

### Changed

- Add semantic version to `Tracer` / `Meter` created by instrumentation packages `otelsaram`, `otelrestful`, `otelmongo`, `otelhttp` and `otelhttptrace`. (#412)
- Update instrumentation guidelines about tracer / meter semantic version. (#412)
- Replace internal tracer and meter helpers by helpers from `go.opentelemetry.io/otel`. (#414)
- gRPC instrumentation sets span attribute `rpc.grpc.status_code`. (#453)

## Fixed

- `/detectors/aws` no longer fails if instance metadata is not available (e.g. not running in AWS) (#401)
- The AWS detector now returns a partial resource and an appropriate error if it encounters an error part way through determining a `Resource` identity. (#410)
- The `host` instrumentation unit test has been updated to not depend on the system it runs on. (#426)

## [0.13.0] - 2020-10-09

## Added

- A Jaeger propagator. (#375)

## Changed

- The `go.opentelemetry.io/contrib/instrumentation/google.golang.org/grpc/otelgrpc` package instrumentation no longer accepts a `Tracer` as an argument to the interceptor function.
   Instead, a new `WithTracerProvider` option is added to configure the `TracerProvider` used when creating the `Tracer` for the instrumentation. (#373)
- The `go.opentelemetry.io/contrib/instrumentation/gopkg.in/macaron.v1/otelmacaron` instrumentation now accepts a `TracerProvider` rather than a `Tracer`. (#374)
- Remove `go.opentelemetry.io/otel/sdk` dependency from instrumentation. (#381)
- Use `httpsnoop` in `go.opentelemetry.io/contrib/instrumentation/github.com/gorilla/mux/otelmux` to ensure `http.ResponseWriter` additional interfaces are preserved. (#388)

### Fixed

- The `go.opentelemetry.io/contrib/instrumentation/github.com/labstack/echo/otelecho.Middleware` no longer sends duplicate errors to the global `ErrorHandler`. (#377, #364)
- The import comment in `go.opentelemetry.io/contrib/instrumentation/net/http/otelhttp` is now correctly quoted. (#379)
- The B3 propagator sets the sample bitmask when the sampling decision is `debug`. (#369)

## [0.12.0] - 2020-09-25

### Added

- Benchmark tests for the gRPC instrumentation. (#296)
- Integration testing for the gRPC instrumentation. (#297)
- Allow custom labels to be added to net/http metrics. (#306)
- Added B3 propagator, moving it out of open.telemetry.io/otel repo. (#344)

### Changed

- Unify instrumentation about provider options for `go.mongodb.org/mongo-driver`, `gin-gonic/gin`, `gorilla/mux`,
  `labstack/echo`, `emicklei/go-restful`, `bradfitz/gomemcache`, `Shopify/sarama`, `net/http` and `beego`. (#303)
- Update instrumentation guidelines about uniform provider options. Also, update style guide. (#303)
- Make config struct of instrumentation unexported. (#303)
- Instrumentations have been updated to adhere to the [configuration style guide's](https://github.com/open-telemetry/opentelemetry-go/blob/master/CONTRIBUTING.md#config)
   updated recommendation to use `newConfig()` instead of `configure()`. (#336)
- A new instrumentation naming scheme is implemented to avoid package name conflicts for instrumented packages while still remaining discoverable. (#359)
  - `google.golang.org/grpc` -> `google.golang.org/grpc/otelgrpc`
  - `go.mongodb.org/mongo-driver` -> `go.mongodb.org/mongo-driver/mongo/otelmongo`
  - `net/http` -> `net/http/otelhttp`
  - `net/http/httptrace` -> `net/http/httptrace/otelhttptrace`
  - `github.com/labstack/echo` -> `github.com/labstack/echo/otelecho`
  - `github.com/bradfitz/gomemcache` -> `github.com/bradfitz/gomemcache/memcache/otelmemcache`
  - `github.com/gin-gonic/gin` -> `github.com/gin-gonic/gin/otelgin`
  - `github.com/gocql/gocql` -> `github.com/gocql/gocql/otelgocql`
  - `github.com/emicklei/go-restful` -> `github.com/emicklei/go-restful/otelrestful`
  - `github.com/Shopify/sarama` -> `github.com/Shopify/sarama/otelsarama`
  - `github.com/gorilla/mux` -> `github.com/gorilla/mux/otelmux`
  - `github.com/astaxie/beego` -> `github.com/astaxie/beego/otelbeego`
  - `gopkg.in/macaron.v1` -> `gopkg.in/macaron.v1/otelmacaron`
- Rename `OTelBeegoHandler` to `Handler` in the `go.opentelemetry.io/contrib/instrumentation/github.com/astaxie/beego/otelbeego` package. (#359)
- Replace `WithTracer` with `WithTracerProvider` in the `go.opentelemetry.io/contrib/instrumentation/gopkg.in/macaron.v1/otelmacaron` instrumentation. (#374)

## [0.11.0] - 2020-08-25

### Added

- Top-level `Version()` and `SemVersion()` functions defining the current version of the contrib package. (#225)
- Instrumentation for the `github.com/astaxie/beego` package. (#200)
- Instrumentation for the `github.com/bradfitz/gomemcache` package. (#204)
- Host metrics instrumentation. (#231)
- Cortex histogram and distribution support. (#237)
- Cortex example project. (#238)
- Cortex HTTP authentication. (#246)

### Changed

- Remove service name as a parameter of Sarama instrumentation. (#221)
- Replace `WithTracer` with `WithTracerProvider` in Sarama instrumentation. (#221)
- Switch to use common top-level module `SemVersion()` when creating versioned tracer in `bradfitz/gomemcache`. (#226)
- Use `IntegrationShouldRun` in `gomemcache_test`. (#254)
- Use Go 1.15 for CI builds. (#236)
- Improved configuration for `runtime` instrumentation. (#224)

### Fixed

- Update dependabot configuration to include newly added `bradfitz/gomemcache` package. (#226)
- Correct `runtime` instrumentation name. (#241)

## [0.10.1] - 2020-08-13

### Added

- The `go.opentelemetry.io/contrib/instrumentation/google.golang.org/grpc` module has been added to replace the instrumentation that had previoiusly existed in the `go.opentelemetry.io/otel/instrumentation/grpctrace` package. (#189)
- Instrumentation for the stdlib `net/http` and `net/http/httptrace` packages. (#190)
- Initial Cortex exporter. (#202, #205, #210, #211, #215)

### Fixed

- Bump google.golang.org/grpc from 1.30.0 to 1.31.0. (#166)
- Bump go.mongodb.org/mongo-driver from 1.3.5 to 1.4.0 in /instrumentation/go.mongodb.org/mongo-driver. (#170)
- Bump google.golang.org/grpc in /instrumentation/github.com/gin-gonic/gin. (#173)
- Bump google.golang.org/grpc in /instrumentation/github.com/labstack/echo. (#176)
- Bump google.golang.org/grpc from 1.30.0 to 1.31.0 in /instrumentation/github.com/Shopify/sarama. (#179)
- Bump cloud.google.com/go from 0.61.0 to 0.63.0 in /detectors/gcp. (#181, #199)
- Bump github.com/aws/aws-sdk-go from 1.33.15 to 1.34.1 in /detectors/aws. (#184, #192, #193, #198, #201, #203)
- Bump github.com/golangci/golangci-lint from 1.29.0 to 1.30.0 in /tools. (#186)
- Setup CI to run tests that require external resources (Cassandra and MongoDB). (#191)
- Bump github.com/Shopify/sarama from 1.26.4 to 1.27.0 in /instrumentation/github.com/Shopify/sarama. (#206)

## [0.10.0] - 2020-07-31

This release upgrades its [go.opentelemetry.io/otel](https://github.com/open-telemetry/opentelemetry-go/releases/tag/v0.10.0) dependency to v0.10.0 and includes new instrumentation for popular Kafka and Cassandra clients.

### Added

- A detector that generate resources from GCE instance. (#132)
- A detector that generate resources from AWS instances. (#139)
- Instrumentation for the Kafka client github.com/Shopify/sarama. (#134, #153)
- Links and status message for mock span in the internal testing library. (#134)
- Instrumentation for the Cassandra client github.com/gocql/gocql. (#137)
- A detector that generate resources from GKE clusters. (#154)

### Fixed

- Bump github.com/aws/aws-sdk-go from 1.33.8 to 1.33.15 in /detectors/aws. (#155, #157, #159, #162)
- Bump github.com/golangci/golangci-lint from 1.28.3 to 1.29.0 in /tools. (#146)

## [0.9.0] - 2020-07-20

This release upgrades its [go.opentelemetry.io/otel](https://github.com/open-telemetry/opentelemetry-go/releases/tag/v0.9.0) dependency to v0.9.0.

### Fixed

- Bump github.com/emicklei/go-restful/v3 from 3.0.0 to 3.2.0 in /instrumentation/github.com/emicklei/go-restful. (#133)
- Update dependabot configuration to correctly check all included packages. (#131)
- Update `RELEASING.md` with correct `tag.sh` command. (#130)

## [0.8.0] - 2020-07-10

This release upgrades its [go.opentelemetry.io/otel](https://github.com/open-telemetry/opentelemetry-go/releases/tag/v0.8.0) dependency to v0.8.0, includes minor fixes, and new instrumentation.

### Added

- Create this `CHANGELOG.md`. (#114)
- Add `emicklei/go-restful/v3` trace instrumentation. (#115)

### Changed

- Update `CONTRIBUTING.md` to ask for updates to `CHANGELOG.md` with each pull request. (#114)
- Move all `github.com` package instrumentation under a `github.com` directory. (#118)

### Fixed

- Update README to include information about external instrumentation.
   To start, this includes native instrumentation found in the `go-redis/redis` package. (#117)
- Bump github.com/golangci/golangci-lint from 1.27.0 to 1.28.2 in /tools. (#122, #123, #125)
- Bump go.mongodb.org/mongo-driver from 1.3.4 to 1.3.5 in /instrumentation/go.mongodb.org/mongo-driver. (#124)

## [0.7.0] - 2020-06-29

This release upgrades its [go.opentelemetry.io/otel](https://github.com/open-telemetry/opentelemetry-go/releases/tag/v0.7.0) dependency to v0.7.0.

### Added

- Create `RELEASING.md` instructions. (#101)
- Apply transitive dependabot go.mod updates as part of a new automatic Github workflow. (#94)
- New dependabot integration to automate package upgrades. (#61)
- Add automatic tag generation script for release. (#60)

### Changed

- Upgrade Datadog metrics exporter to include Resource tags. (#46)
- Added output validation to Datadog example. (#96)
- Move Macaron package to match layout guidelines. (#92)
- Update top-level README and instrumentation README. (#92)
- Bump google.golang.org/grpc from 1.29.1 to 1.30.0. (#99)
- Bump github.com/golangci/golangci-lint from 1.21.0 to 1.27.0 in /tools. (#77)
- Bump go.mongodb.org/mongo-driver from 1.3.2 to 1.3.4 in /instrumentation/go.mongodb.org/mongo-driver. (#76)
- Bump github.com/stretchr/testify from 1.5.1 to 1.6.1. (#74)
- Bump gopkg.in/macaron.v1 from 1.3.5 to 1.3.9 in /instrumentation/macaron. (#68)
- Bump github.com/gin-gonic/gin from 1.6.2 to 1.6.3 in /instrumentation/gin-gonic/gin. (#73)
- Bump github.com/DataDog/datadog-go from 3.5.0+incompatible to 3.7.2+incompatible in /exporters/metric/datadog. (#78)
- Replaced `internal/trace/http.go` helpers with `api/standard` helpers from otel-go repo. (#112)

## [0.6.1] - 2020-06-08

First official tagged release of `contrib` repository.

### Added

- `labstack/echo` trace instrumentation (#42)
- `mongodb` trace instrumentation (#26)
- Go Runtime metrics (#9)
- `gorilla/mux` trace instrumentation (#19)
- `gin-gonic` trace instrumentation (#15)
- `macaron` trace instrumentation (#20)
- `dogstatsd` metrics exporter (#10)
- `datadog` metrics exporter (#22)
- Tags to all modules in repository
- Repository folder structure and automated build (#3)

### Changes

- Prefix support for dogstatsd (#34)
- Update Go Runtime package to use batch observer (#44)

[Unreleased]: https://github.com/open-telemetry/opentelemetry-go-contrib/compare/v1.30.0...HEAD
[1.30.0/0.55.0/0.24.0/0.10.0/0.5.0/0.3.0/0.2.0]: https://github.com/open-telemetry/opentelemetry-go-contrib/releases/tag/v1.30.0
[1.29.0/0.54.0/0.23.0/0.9.0/0.4.0/0.2.0/0.1.0]: https://github.com/open-telemetry/opentelemetry-go-contrib/releases/tag/v1.29.0
[1.28.0/0.53.0/0.22.0/0.8.0/0.3.0/0.1.0]: https://github.com/open-telemetry/opentelemetry-go-contrib/releases/tag/v1.28.0
[1.27.0/0.52.0/0.21.0/0.7.0/0.2.0]: https://github.com/open-telemetry/opentelemetry-go-contrib/releases/tag/v1.27.0
[1.26.0/0.51.0/0.20.0/0.6.0/0.1.0]: https://github.com/open-telemetry/opentelemetry-go-contrib/releases/tag/v1.26.0
[1.25.0/0.50.0/0.19.0/0.5.0/0.0.1]: https://github.com/open-telemetry/opentelemetry-go-contrib/releases/tag/v1.25.0
[1.24.0/0.49.0/0.18.0/0.4.0]: https://github.com/open-telemetry/opentelemetry-go-contrib/releases/tag/v1.24.0
[1.23.0/0.48.0/0.17.0/0.3.0]: https://github.com/open-telemetry/opentelemetry-go-contrib/releases/tag/v1.23.0
[1.22.0/0.47.0/0.16.0/0.2.0]: https://github.com/open-telemetry/opentelemetry-go-contrib/releases/tag/v1.22.0
[1.21.1/0.46.1/0.15.1/0.1.1]: https://github.com/open-telemetry/opentelemetry-go-contrib/releases/tag/v1.21.1
[1.21.0/0.46.0/0.15.0/0.1.0]: https://github.com/open-telemetry/opentelemetry-go-contrib/releases/tag/v1.21.0
[1.20.0/0.45.0/0.14.0]: https://github.com/open-telemetry/opentelemetry-go-contrib/releases/tag/v1.20.0
[1.19.0/0.44.0/0.13.0]: https://github.com/open-telemetry/opentelemetry-go-contrib/releases/tag/v1.19.0
[1.18.0/0.43.0/0.12.0]: https://github.com/open-telemetry/opentelemetry-go-contrib/releases/tag/v1.18.0
[1.17.0/0.42.0/0.11.0]: https://github.com/open-telemetry/opentelemetry-go-contrib/releases/tag/v1.17.0
[1.17.0-rc.1/0.42.0-rc.1/0.11.0-rc.1]: https://github.com/open-telemetry/opentelemetry-go-contrib/releases/tag/v1.17.0-rc.1
[1.16.1/0.41.1/0.10.1]: https://github.com/open-telemetry/opentelemetry-go-contrib/releases/tag/v1.16.1
[1.16.0/0.41.0/0.10.0]: https://github.com/open-telemetry/opentelemetry-go-contrib/releases/tag/v1.16.0
[1.16.0-rc.2/0.41.0-rc.2/0.10.0-rc.2]: https://github.com/open-telemetry/opentelemetry-go-contrib/releases/tag/v1.16.0-rc.2
[1.16.0-rc.1/0.41.0-rc.1/0.10.0-rc.1]: https://github.com/open-telemetry/opentelemetry-go-contrib/releases/tag/v1.16.0-rc.1
[1.15.0/0.40.0/0.9.0]: https://github.com/open-telemetry/opentelemetry-go-contrib/releases/tag/v1.15.0
[1.14.0/0.39.0/0.8.0]: https://github.com/open-telemetry/opentelemetry-go-contrib/releases/tag/v1.14.0
[1.13.0/0.38.0/0.7.0]: https://github.com/open-telemetry/opentelemetry-go-contrib/releases/tag/v1.13.0
[1.12.0/0.37.0/0.6.0]: https://github.com/open-telemetry/opentelemetry-go-contrib/releases/tag/v1.12.0
[1.11.1/0.36.4/0.5.2]: https://github.com/open-telemetry/opentelemetry-go-contrib/releases/tag/v1.11.1
[1.11.0/0.36.3/0.5.1]: https://github.com/open-telemetry/opentelemetry-go-contrib/releases/tag/v1.11.0
[0.36.2]: https://github.com/open-telemetry/opentelemetry-go-contrib/releases/tag/zpages/v0.36.2
[0.36.1]: https://github.com/open-telemetry/opentelemetry-go-contrib/releases/tag/zpages/v0.36.1
[0.36.0]: https://github.com/open-telemetry/opentelemetry-go-contrib/releases/tag/zpages/v0.36.0
[1.10.0/0.35.0/0.5.0]: https://github.com/open-telemetry/opentelemetry-go-contrib/releases/tag/v1.10.0
[1.9.0/0.34.0/0.4.0]: https://github.com/open-telemetry/opentelemetry-go-contrib/releases/tag/v1.9.0
[1.8.0/0.33.0]: https://github.com/open-telemetry/opentelemetry-go-contrib/releases/tag/v1.8.0
[1.7.0/0.32.0]: https://github.com/open-telemetry/opentelemetry-go-contrib/releases/tag/v1.7.0
[1.6.0/0.31.0]: https://github.com/open-telemetry/opentelemetry-go-contrib/releases/tag/v1.6.0
[1.5.0/0.30.0/0.1.0]: https://github.com/open-telemetry/opentelemetry-go-contrib/releases/tag/v1.5.0
[1.4.0/0.29.0]: https://github.com/open-telemetry/opentelemetry-go-contrib/releases/tag/v1.4.0
[1.3.0/0.28.0]: https://github.com/open-telemetry/opentelemetry-go-contrib/releases/tag/v1.3.0
[1.2.0/0.27.0]: https://github.com/open-telemetry/opentelemetry-go-contrib/releases/tag/v1.2.0
[1.1.1/0.26.1]: https://github.com/open-telemetry/opentelemetry-go-contrib/releases/tag/v1.1.1
[1.1.0/0.26.0]: https://github.com/open-telemetry/opentelemetry-go-contrib/releases/tag/v1.1.0
[1.0.0/0.25.0]: https://github.com/open-telemetry/opentelemetry-go-contrib/releases/tag/v1.0.0
[0.24.0]: https://github.com/open-telemetry/opentelemetry-go-contrib/releases/tag/v0.24.0
[0.23.0]: https://github.com/open-telemetry/opentelemetry-go-contrib/releases/tag/v0.23.0
[0.22.0]: https://github.com/open-telemetry/opentelemetry-go-contrib/releases/tag/v0.22.0
[0.21.0]: https://github.com/open-telemetry/opentelemetry-go-contrib/releases/tag/v0.21.0
[0.20.0]: https://github.com/open-telemetry/opentelemetry-go-contrib/releases/tag/v0.20.0
[0.19.0]: https://github.com/open-telemetry/opentelemetry-go-contrib/releases/tag/v0.19.0
[0.18.0]: https://github.com/open-telemetry/opentelemetry-go-contrib/releases/tag/v0.18.0
[0.17.0]: https://github.com/open-telemetry/opentelemetry-go-contrib/releases/tag/v0.17.0
[0.16.0]: https://github.com/open-telemetry/opentelemetry-go-contrib/releases/tag/v0.16.0
[0.15.1]: https://github.com/open-telemetry/opentelemetry-go-contrib/releases/tag/v0.15.1
[0.15.0]: https://github.com/open-telemetry/opentelemetry-go-contrib/releases/tag/v0.15.0
[0.14.0]: https://github.com/open-telemetry/opentelemetry-go-contrib/releases/tag/v0.14.0
[0.13.0]: https://github.com/open-telemetry/opentelemetry-go-contrib/releases/tag/v0.13.0
[0.12.0]: https://github.com/open-telemetry/opentelemetry-go-contrib/releases/tag/v0.12.0
[0.11.0]: https://github.com/open-telemetry/opentelemetry-go-contrib/releases/tag/v0.11.0
[0.10.1]: https://github.com/open-telemetry/opentelemetry-go-contrib/releases/tag/v0.10.1
[0.10.0]: https://github.com/open-telemetry/opentelemetry-go-contrib/releases/tag/v0.10.0
[0.9.0]: https://github.com/open-telemetry/opentelemetry-go-contrib/releases/tag/v0.9.0
[0.8.0]: https://github.com/open-telemetry/opentelemetry-go-contrib/releases/tag/v0.8.0
[0.7.0]: https://github.com/open-telemetry/opentelemetry-go-contrib/releases/tag/v0.7.0
[0.6.1]: https://github.com/open-telemetry/opentelemetry-go-contrib/releases/tag/v0.6.1

<!-- Released section ended -->

[Go 1.23]: https://go.dev/doc/go1.23
[Go 1.22]: https://go.dev/doc/go1.22
[Go 1.21]: https://go.dev/doc/go1.21
[Go 1.20]: https://go.dev/doc/go1.20
[Go 1.19]: https://go.dev/doc/go1.19
[Go 1.18]: https://go.dev/doc/go1.18

[GO-2024-2687]: https://pkg.go.dev/vuln/GO-2024-2687<|MERGE_RESOLUTION|>--- conflicted
+++ resolved
@@ -19,16 +19,13 @@
 ### Fixed
 
 - Possible nil dereference panic in `go.opentelemetry.io/contrib/instrumentation/net/http/httptrace/otelhttptrace`. (#5965)
-<<<<<<< HEAD
 - Use Gin's own `ClientIP` method to detect the client's IP, which supports custom proxy headers in `go.opentelemetry.io/contrib/instrumentation/github.com/gin-gonic/gin/otelgin`. (#6095)
-=======
 - Non-200 HTTP status codes when retrieving sampling rules in `go.opentelemetry.io/contrib/samplers/aws/xray` now return an error. (#5718)
 
 ### Removed
 
 - The `Minimum` field of the `LogProcessor` in `go.opentelemetry.io/contrib/processors/minsev` is removed.
   Use `NewLogProcessor` to configure this setting. (#6116)
->>>>>>> d3836d6b
 
 <!-- Released section -->
 <!-- Don't change this section unless doing release -->
